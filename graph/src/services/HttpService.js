'use strict';
const http = require('http');
const fs = require('fs');
const path = require('path');
const url = require('url');
const crypto = require('crypto');
const { StringDecoder } = require('string_decoder');

class HttpService {
  constructor(authService = null, options = {}) {
    this.authService = authService;

    // routes + rate limiting
    this.routes = [];
    this.globalRateStore = new Map();
    this.maxRequestsPerMinute = options.maxRequestsPerMinute || 120;
    this.globalRateWindowMs = options.globalRateWindowMs || 60_000;
    this.customRateStores = new Map();

    // public / defaults
    this.publicPath = options.publicPath || path.join(process.cwd(), 'public');
    this.pagesPath = options.pagesPath || path.join(this.publicPath, 'pages');
    this.uploadDefaultLimit = options.uploadDefaultLimit || 5 * 1024 * 1024;
    this.uploadDefaultMaxKBps = options.uploadDefaultMaxKBps || null;
    this.allowedOrigins = options.allowedOrigins || ['*'];

    // basic mime map
    this.mimeMap = Object.assign({
      '.js':'application/javascript', '.css':'text/css',
      '.png':'image/png', '.jpg':'image/jpeg', '.jpeg':'image/jpeg', '.gif':'image/gif',
      '.ico':'image/x-icon', '.svg':'image/svg+xml', '.webp':'image/webp',
      '.json':'application/json', '.xml':'application/xml', '.html':'text/html'
    }, options.extraMime || {});

    // security headers default
    this.securityHeaders = Object.assign({
      'X-Content-Type-Options': 'nosniff',
      'X-Frame-Options': 'DENY',
      'Strict-Transport-Security': 'max-age=31536000; includeSubDomains',
      'Referrer-Policy': 'no-referrer',
      'Permissions-Policy': 'geolocation=(), microphone=()',
      'Cross-Origin-Opener-Policy': 'same-origin',
      'Cross-Origin-Resource-Policy': 'same-origin',
      'X-DNS-Prefetch-Control': 'off',
      'X-XSS-Protection': '0'
    }, options.securityHeaders || {});
  }

  // HttpService class içine ekle
_buildCorsHeaders(req, extra = {}) {
  const headers = Object.assign({}, this.securityHeaders, extra);

  const originHeader = req && req.headers && req.headers.origin;
  // allowedOrigins: ['*'] veya ['https://fitfak.net', ...]
  if (this.allowedOrigins.includes('*')) {
    headers['Access-Control-Allow-Origin'] = originHeader || '*';
    // If wildcard and credentials true, browsers will reject if credentials included.
    // So when credentials will be used, prefer echoing originHeader.
  } else if (originHeader && this.allowedOrigins.includes(originHeader)) {
    headers['Access-Control-Allow-Origin'] = originHeader;
  } else {
    // fallback: don't set Allow-Origin (or set to a safe default)
    headers['Access-Control-Allow-Origin'] = this.allowedOrigins[0] || '';
  }

  headers['Access-Control-Allow-Methods'] = 'GET,POST,PUT,DELETE,OPTIONS';
<<<<<<< HEAD
  headers['Access-Control-Allow-Headers'] = 'Content-Type,Authorization,X-Csrf-Token,Accept,X-Requested-With';
  headers['Access-Control-Allow-Credentials'] = 'true';
  headers['Access-Control-Expose-Headers'] = headers['Access-Control-Expose-Headers'] || 'Content-Length, Content-Type';
=======
  headers['Access-Control-Allow-Headers'] = 'Content-Type,Authorization,X-Csrf-Token';
  headers['Access-Control-Allow-Credentials'] = 'true';
>>>>>>> 857782ee
  headers['Vary'] = headers['Vary'] ? `${headers['Vary']}, Origin` : 'Origin';
  return headers;
}


  // ---------- internals ----------
  _getIp(req) {
    const xf = req.headers['x-forwarded-for'];
    return xf ? xf.split(',')[0].trim() : req.socket.remoteAddress;
  }

  _safeJoin(root, target) {
    const resolved = path.resolve(root, './' + target);
    if (!resolved.startsWith(root)) return null;
    return resolved;
  }

  _randomFilename(orig) {
    const ext = path.extname(orig) || '';
    return `${crypto.randomBytes(16).toString('hex')}${ext}`;
  }

  _sanitizeString(str) {
    if (typeof str !== 'string') return str;
    // remove <script> blocks, remove inline event handlers, escape tags
    let s = str.replace(/<\s*script[\s\S]*?>[\s\S]*?<\s*\/\s*script\s*>/gi, '');
    s = s.replace(/ on\w+\s*=\s*(?:"[^"]*"|'[^']*')/gi, '');
    s = s.replace(/</g,'&lt;').replace(/>/g,'&gt;');
    return s;
  }

  _sanitizeObject(obj) {
    if (!obj || typeof obj !== 'object') return obj;
    if (Array.isArray(obj)) return obj.map(v => typeof v === 'string' ? this._sanitizeString(v) : this._sanitizeObject(v));
    const out = {};
    for (const k of Object.keys(obj)) {
      const v = obj[k];
      out[k] = typeof v === 'string' ? this._sanitizeString(v) : this._sanitizeObject(v);
    }
    return out;
  }

  _wantsJson(req) {
    const accept = (req && req.headers && req.headers.accept) || '';
    return /application\/json/i.test(accept);
  }

  _resolveHtmlFile(pathname) {
    const cleanPath = pathname.replace(/\/+$/, '') || '/';
    if (cleanPath === '/' || cleanPath === '') {
      const indexFile = this._safeJoin(this.publicPath, 'index.html');
      if (indexFile && fs.existsSync(indexFile)) return indexFile;
      return null;
    }

    const slug = cleanPath.replace(/^\//, '');
    const trimmed = slug.startsWith('pages/') ? slug.slice('pages/'.length) : slug;
    const hasHtmlExtension = trimmed.endsWith('.html');

    const candidates = [];
    if (trimmed) {
      const withHtml = hasHtmlExtension ? trimmed : `${trimmed}.html`;
      candidates.push(this._safeJoin(this.pagesPath, withHtml));
      candidates.push(this._safeJoin(this.pagesPath, path.join(trimmed, 'index.html')));
    }

    if (slug.endsWith('.html')) {
      candidates.push(this._safeJoin(this.publicPath, slug));
    }

    for (const candidate of candidates) {
      if (candidate && fs.existsSync(candidate)) return candidate;
    }

    return null;
  }

  // ---------- send helpers ----------
  // sendJson
sendJson(res, statusCode, payload, extraHeaders = {}, req = null) {
  if (res.headersSent) return;
  const safe = (payload && typeof payload === 'object') ? this._sanitizeObject(payload) : payload;

  // build headers (CORS + security)
  const cors = this._buildCorsHeaders(req, extraHeaders);
  const headers = Object.assign({
    'Content-Type':'application/json; charset=utf-8'
  }, cors);

  // preserve existing Set-Cookie (so cookie set earlier won't be lost)
  try {
    const existing = (res.getHeader && res.getHeader('Set-Cookie')) || null;
    if (existing) headers['Set-Cookie'] = existing;
  } catch (e) { /* ignore */ }

  res.writeHead(statusCode, headers);
  res.end(JSON.stringify(safe));
}

// sendGraph
sendGraph(res, statusCode, raw, extraHeaders = {}, req = null) {
  if (res.headersSent) return;
  const cors = this._buildCorsHeaders(req, extraHeaders);
  const headers = Object.assign({ 'Content-Type':'application/graphql-response+json; charset=utf-8' }, cors);
  headers['Vary'] = headers['Vary'] ? `${headers['Vary']}, Accept` : 'Accept';

  try {
    const existing = (res.getHeader && res.getHeader('Set-Cookie')) || null;
    if (existing) headers['Set-Cookie'] = existing;
  } catch (e) {}

  res.writeHead(statusCode, headers);
  res.end(JSON.stringify(raw));
}

// sendHtml
sendHtml(res, statusCode, html, nonce = null, extraHeaders = {}, req = null, hashDirectives = {}) {
  if (res.headersSent) return;
  let csp = `default-src 'self'; base-uri 'self'; frame-ancestors 'none'`;
  if (nonce) {
    const scriptParts = new Set([`'self'`, `'nonce-${nonce}'`, `'strict-dynamic'`]);
    const styleParts = new Set([`'self'`, `'nonce-${nonce}'`]);
    if (Array.isArray(hashDirectives.scripts)) {
      for (const h of hashDirectives.scripts) scriptParts.add(h);
    }
    if (Array.isArray(hashDirectives.styles)) {
      for (const h of hashDirectives.styles) styleParts.add(h);
    }
    csp += `; script-src ${Array.from(scriptParts).join(' ')}`;
    csp += `; style-src ${Array.from(styleParts).join(' ')}`;
    csp += `; object-src 'none'`;
    csp += `; img-src 'self' data:`;
  } else {
    csp += `; object-src 'none'; img-src 'self' data:`;
  }

  const cors = this._buildCorsHeaders(req, extraHeaders);
  const headers = Object.assign({
    'Content-Type':'text/html; charset=utf-8',
    'Content-Security-Policy': csp
  }, cors);

  try {
    const existing = (res.getHeader && res.getHeader('Set-Cookie')) || null;
    if (existing) headers['Set-Cookie'] = existing;
  } catch (e) {}

  res.writeHead(statusCode, headers);
  res.end(html);
}

  redirectHtml(res, location, status = 302) {
    if (res.headersSent) return;
    const headers = Object.assign({ 'Location': location, 'Content-Type':'text/html; charset=utf-8' }, this.securityHeaders);
    res.writeHead(status, headers);
    res.end(`<html><body>Redirecting to <a href="${location}">${location}</a></body></html>`);
  }

  // ---------- routing ----------
  addRoute(method, pathPattern, handler, options = {}) {
    const route = { method: method.toUpperCase(), path: pathPattern, handler, options };
    this.routes.push(route);
    if (options.rateLimit) {
      const key = `${route.method}:${route.path}`;
      if (!this.customRateStores.has(key)) this.customRateStores.set(key, new Map());
    }
  }

  registerGraphQL(pathPattern, config = {}) {
    const { schema, parse, execute, contextFactory, allowGetMutations = false } = config;
    if (!pathPattern) throw new Error('GraphQL pathPattern gerekli.');
    if (!schema) throw new Error('GraphQL schema tanımlı olmalıdır.');
    if (typeof parse !== 'function') throw new Error('GraphQL parse fonksiyonu gerekli.');
    if (typeof execute !== 'function') throw new Error('GraphQL execute fonksiyonu gerekli.');

    const baseOptions = Object.assign({ graph: true }, config.routeOptions || {});

    const ensureUserOnRequest = async (req) => {
      if (req.user || !this.authService) return;
      try {
        const authHeader = req.headers['authorization'] || '';
        let token = null;
        if (authHeader.startsWith('Bearer ')) token = authHeader.slice(7);
        if (!token) token = this._getCookie(req, 'auth_token');
        if (!token) return;
        const verified = await this.authService.verifyJWT(token);
        if (verified) req.user = verified.user || verified.payload || verified;
      } catch (err) {
        // ignore token errors, resolver level yetkisi hataya düşecek
      }
    };

    const getOperationDefinition = (document, operationName) => {
      for (const def of document.definitions || []) {
        if (def.kind !== 'OperationDefinition') continue;
        if (!operationName) return def;
        if (def.name && def.name.value === operationName) return def;
      }
      return null;
    };

    const parseVariables = (input) => {
      if (input == null) return {};
      if (typeof input === 'string' && input.trim() === '') return {};
      if (typeof input === 'string') {
        try { return JSON.parse(input); } catch (err) { throw new Error('variables alanı geçerli JSON olmalıdır.'); }
      }
      if (typeof input === 'object') return input;
      throw new Error('variables alanı desteklenmeyen formatta.');
    };

    const handler = async (req, res) => {
      const accept = req.headers.accept || '';
      if (accept && accept !== '*/*' && !/application\/graphql-response\+json/i.test(accept) && !/application\/json/i.test(accept)) {
        const headers = this._buildCorsHeaders(req, { 'Content-Type': 'text/plain; charset=utf-8', Allow: 'GET, POST, OPTIONS' });
        headers['Vary'] = headers['Vary'] ? `${headers['Vary']}, Accept` : 'Accept';
        res.writeHead(406, headers);
        res.end('Not Acceptable');
        return;
      }

      await ensureUserOnRequest(req);

      let query = null;
      let variables = {};
      let operationName = undefined;

      if (req.method === 'GET') {
        const parsedUrl = new URL(req.url, `http://${req.headers.host || 'localhost'}`);
        query = parsedUrl.searchParams.get('query');
        const varsRaw = parsedUrl.searchParams.get('variables');
        operationName = parsedUrl.searchParams.get('operationName') || undefined;
        if (!query) {
          return this.sendGraph(res, 400, { data: null, errors: [{ message: '"query" parametresi zorunludur.' }] }, { Allow: 'GET, POST, OPTIONS' }, req);
        }
        try {
          variables = parseVariables(varsRaw);
        } catch (err) {
          return this.sendGraph(res, 400, { data: null, errors: [{ message: err.message }] }, { Allow: 'GET, POST, OPTIONS' }, req);
        }
      } else if (req.method === 'POST') {
        let body = req.body;
        if (typeof body === 'string') {
          try { body = JSON.parse(body); } catch (err) {
            return this.sendGraph(res, 400, { data: null, errors: [{ message: 'Gönderilen gövde geçerli JSON değil.' }] }, { Allow: 'GET, POST, OPTIONS' }, req);
          }
        }
        body = body || {};
        query = body.query || null;
        operationName = body.operationName || undefined;
        try {
          variables = parseVariables(body.variables);
        } catch (err) {
          return this.sendGraph(res, 400, { data: null, errors: [{ message: err.message }] }, { Allow: 'GET, POST, OPTIONS' }, req);
        }
        if (!query && typeof req.rawBody === 'string' && req.rawBody.trim()) {
          query = req.rawBody.trim();
        }
        if (!query) {
          return this.sendGraph(res, 400, { data: null, errors: [{ message: 'GraphQL sorgusu gerekli.' }] }, { Allow: 'GET, POST, OPTIONS' }, req);
        }
      } else {
        return this.sendGraph(res, 405, { data: null, errors: [{ message: 'Yalnızca GET veya POST desteklenir.' }] }, { Allow: 'GET, POST, OPTIONS' }, req);
      }

      let document;
      try {
        document = parse(query);
      } catch (err) {
        return this.sendGraph(res, 400, { data: null, errors: [{ message: err.message }] }, { Allow: 'GET, POST, OPTIONS' }, req);
      }

      const opDef = getOperationDefinition(document, operationName);
      if (!opDef) {
        return this.sendGraph(res, 400, { data: null, errors: [{ message: 'Belirtilen operasyon bulunamadı.' }] }, { Allow: 'GET, POST, OPTIONS' }, req);
      }

      if (req.method === 'GET' && opDef.operation !== 'query' && !allowGetMutations) {
        return this.sendGraph(res, 405, { data: null, errors: [{ message: 'GET isteğiyle yalnızca query operasyonu çağrılabilir.' }] }, { Allow: 'GET, POST, OPTIONS' }, req);
      }

      let contextValue = {};
      if (typeof contextFactory === 'function') {
        const maybe = await contextFactory({ req, res, user: req.user, authService: this.authService, httpService: this });
        if (maybe && typeof maybe === 'object') contextValue = maybe;
      }
      if (!contextValue || typeof contextValue !== 'object') contextValue = {};
      contextValue.req = req;
      contextValue.res = res;
      contextValue.http = this;
      contextValue.authService = this.authService;
      contextValue.user = req.user;

      let executionResult;
      try {
        executionResult = await execute({ schema, document, variableValues: variables, contextValue, operationName });
      } catch (err) {
        return this.sendGraph(res, 500, { data: null, errors: [{ message: err.message }] }, {}, req);
      }

      if (!executionResult || typeof executionResult !== 'object') {
        return this.sendGraph(res, 500, { data: null, errors: [{ message: 'GraphQL yürütmesi beklenmeyen sonuç döndürdü.' }] }, {}, req);
      }

      if (!Object.prototype.hasOwnProperty.call(executionResult, 'data')) {
        executionResult = Object.assign({ data: null }, executionResult);
      }

<<<<<<< HEAD
      const status = this._statusFromGraphErrors(executionResult.errors);
      return this.sendGraph(res, status, executionResult, {}, req);
=======
      return this.sendGraph(res, 200, executionResult, {}, req);
>>>>>>> 857782ee
    };

    // CORS preflight / OPTIONS
    this.addRoute('OPTIONS', pathPattern, (req, res) => {
      const headers = this._buildCorsHeaders(req, { Allow: 'GET, POST, OPTIONS' });
      res.writeHead(204, headers);
      res.end();
    }, baseOptions);

    this.addRoute('GET', pathPattern, handler, baseOptions);
    this.addRoute('POST', pathPattern, handler, baseOptions);
  }
<<<<<<< HEAD

  registerMicrosoftAuthRoutes(options = {}) {
    if (!this.authService) throw new Error('AuthService gerekli.');

    const loginPath = options.loginPath || '/auth/microsoft';
    const callbackPath = options.callbackPath || '/auth/microsoft/callback';
    const logoutPath = options.logoutPath || '/auth/logout';
    const logoutMethod = (options.logoutMethod || 'POST').toUpperCase();
    const successRedirect = options.successRedirect || '/';
    const failureRedirect = options.failureRedirect || '/';
    const logoutRedirect = options.logoutRedirect || successRedirect;
    const allowedRedirectOrigins = Array.isArray(options.allowedRedirectOrigins)
      ? options.allowedRedirectOrigins.filter(Boolean)
      : [];
    const cookieOptions = Object.assign({}, options.cookie || {});

    const sendHtmlMessage = (req, res, status, title, message) => {
      const safeTitle = this._sanitizeString(title);
      const safeMessage = this._sanitizeString(message);
      const prepared = this._prepareHtmlForResponse(`<!doctype html><html lang="tr"><head><meta charset="utf-8"/><title>${safeTitle}</title></head><body><main><h1>${safeTitle}</h1><p>${safeMessage}</p></main></body></html>`);
      return this.sendHtml(res, status, prepared.html, prepared.nonce, {}, req, {
        scripts: prepared.scriptHashes,
        styles: prepared.styleHashes
      });
    };

    this.addRoute('GET', loginPath, (req, res) => {
      if (!this.authService.microsoftConfigValid()) {
        const msg = 'Microsoft OAuth yapılandırması yapılmadı.';
        if (this._wantsJson(req)) return this.sendJson(res, 503, { success: false, message: msg });
        if (failureRedirect) {
          const safe = this.resolveRedirectTarget(req, failureRedirect, { fallback: '/', allowList: allowedRedirectOrigins });
          return this.redirectHtml(res, safe, 302);
        }
        return sendHtmlMessage(req, res, 503, 'Microsoft OAuth kullanılamıyor', msg);
      }

      const parsedUrl = new URL(req.url, `http://${req.headers.host || 'localhost'}`);
      const origin = parsedUrl.searchParams.get('origin');
      const prompt = parsedUrl.searchParams.get('prompt');
      const loginHint = parsedUrl.searchParams.get('login_hint');
      const domainHint = parsedUrl.searchParams.get('domain_hint');
      const codeChallenge = parsedUrl.searchParams.get('code_challenge');
      const codeChallengeMethod = parsedUrl.searchParams.get('code_challenge_method');

      const statePayload = {};
      if (origin) statePayload.origin = origin;

      const { url: redirectUrl, state } = this.authService.buildMicrosoftAuthorizationUrl({
        statePayload: Object.keys(statePayload).length ? statePayload : undefined,
        prompt,
        loginHint,
        domainHint,
        codeChallenge,
        codeChallengeMethod
      });

      if (this._wantsJson(req)) {
        return this.sendJson(res, 200, { success: true, data: { url: redirectUrl, state } });
      }

      return this.redirectHtml(res, redirectUrl, 302);
    });

    this.addRoute('GET', callbackPath, async (req, res) => {
      const parsedUrl = new URL(req.url, `http://${req.headers.host || 'localhost'}`);
      const error = parsedUrl.searchParams.get('error');
      const errorDescription = parsedUrl.searchParams.get('error_description');
      if (error) {
        const message = `${error}: ${errorDescription || ''}`.trim();
        if (this._wantsJson(req)) return this.sendJson(res, 400, { success: false, message });
        if (failureRedirect) {
          const safe = this.resolveRedirectTarget(req, failureRedirect, { fallback: '/', allowList: allowedRedirectOrigins });
          return this.redirectHtml(res, safe, 302);
        }
        return sendHtmlMessage(req, res, 400, 'Microsoft OAuth hatası', message || 'Bilinmeyen hata');
      }

      const code = parsedUrl.searchParams.get('code');
      const state = parsedUrl.searchParams.get('state');
      if (!code) {
        const msg = 'Eksik Microsoft kodu';
        if (this._wantsJson(req)) return this.sendJson(res, 400, { success: false, message: msg });
        if (failureRedirect) {
          const safe = this.resolveRedirectTarget(req, failureRedirect, { fallback: '/', allowList: allowedRedirectOrigins });
          return this.redirectHtml(res, safe, 302);
        }
        return sendHtmlMessage(req, res, 400, 'Microsoft OAuth hatası', msg);
      }

      try {
        const result = await this.authService.handleMicrosoftCallback({ code, state });
        if (result.success && result.data?.cookie?.token) {
          const cookieCfg = Object.assign({}, cookieOptions);
          if (result.data.cookie.ttlMs != null) cookieCfg.ttlMs = result.data.cookie.ttlMs;
          this.authService.setAuthCookieOnResponse(res, result.data.cookie.token, cookieCfg);
        }

        const stateInfo = result.data?.state;
        const redirectTarget = this.resolveRedirectTarget(
          req,
          stateInfo && stateInfo.origin,
          { fallback: successRedirect, allowList: allowedRedirectOrigins }
        );

        if (this._wantsJson(req)) {
          return this.sendJson(res, 200, {
            success: true,
            data: {
              redirect: redirectTarget,
              state: stateInfo || null,
              user: result.data?.user || null
            }
          });
        }

        return this.redirectHtml(res, redirectTarget, 302);
      } catch (err) {
        const msg = err && err.message ? err.message : 'Microsoft OAuth işlemi başarısız';
        if (this._wantsJson(req)) return this.sendJson(res, 500, { success: false, message: msg });
        if (failureRedirect) {
          const safe = this.resolveRedirectTarget(req, failureRedirect, { fallback: '/', allowList: allowedRedirectOrigins });
          return this.redirectHtml(res, safe, 302);
        }
        return sendHtmlMessage(req, res, 500, 'Microsoft OAuth işlemi başarısız', msg);
      }
    });

    const logoutHandler = (req, res) => {
      const name = cookieOptions.name || 'auth_token';
      this.authService.clearAuthCookieOnResponse(res, name, cookieOptions);
      const target = this.resolveRedirectTarget(req, logoutRedirect, {
        fallback: successRedirect || '/',
        allowList: allowedRedirectOrigins
      });
      if (this._wantsJson(req)) return this.sendJson(res, 200, { success: true, redirect: target });
      return this.redirectHtml(res, target || '/', 302);
    };

    this.addRoute(logoutMethod, logoutPath, logoutHandler);
    if (logoutMethod !== 'GET') {
      this.addRoute('GET', logoutPath, logoutHandler);
    }
  }
=======
>>>>>>> 857782ee

  findRoute(method, pathname) {
    method = method.toUpperCase();
    for (const r of this.routes) {
      if (r.method !== method) continue;
      if (r.path === pathname) return r;
      if (r.path.includes('/:') && this._matchDynamicRoute(r.path, pathname)) return r;
    }
    return null;
  }

  _matchDynamicRoute(routePath, actualPath) {
    const rp = routePath.split('/');
    const ap = actualPath.split('/');
    if (rp.length !== ap.length) return false;
    for (let i=0;i<rp.length;i++){
      if (rp[i].startsWith(':')) continue;
      if (rp[i] !== ap[i]) return false;
    }
    return true;
  }

  extractParams(routePath, actualPath) {
    const params = {};
    const rp = routePath.split('/');
    const ap = actualPath.split('/');
    if (rp.length !== ap.length) return params;
    for (let i=0;i<rp.length;i++) {
      if (rp[i].startsWith(':')) params[rp[i].slice(1)] = decodeURIComponent(ap[i]);
    }
    return params;
  }

  // ---------- rate checks ----------
  _globalRateCheck(ip) {
    const now = Date.now();
    const entry = this.globalRateStore.get(ip) || { count: 0, ts: now };
    if (now - entry.ts > this.globalRateWindowMs) {
      this.globalRateStore.set(ip, { count: 1, ts: now });
      return false;
    }
    if (entry.count >= this.maxRequestsPerMinute) return true;
    entry.count++;
    this.globalRateStore.set(ip, entry);
    return false;
  }

  _customRateCheck(route, ip) {
    const cfg = route.options && route.options.rateLimit;
    if (!cfg) return false;
    const key = `${route.method}:${route.path}`;
    if (!this.customRateStores.has(key)) this.customRateStores.set(key, new Map());
    const store = this.customRateStores.get(key);
    const now = Date.now();
    const entry = store.get(ip) || { count: 0, ts: now };
    const windowMs = cfg.windowMs || 60_000;
    if (now - entry.ts > windowMs) { store.set(ip, { count: 1, ts: now }); return false; }
    if (entry.count >= (cfg.max || 10)) return true;
    entry.count++;
    store.set(ip, entry);
    return false;
  }

  // ---------- multipart streaming parser ----------
  _handleMultipartStream(req, res, routeOptions, cb) {
    const contentType = req.headers['content-type'] || '';
    const m = contentType.match(/boundary=(?:"([^"]+)"|([^;]+))/i);
    if (!m) { res.writeHead(400); res.end('Missing boundary'); return; }
    const boundary = Buffer.from(`--${(m[1]||m[2]).trim()}`);

    const decoder = new StringDecoder('utf8');
    let buffer = Buffer.alloc(0);
    const fields = {};
    const files = [];
    let finished = false;

    const maxBytes = routeOptions?.upload?.maxBytes || this.uploadDefaultLimit;
    const maxKBps = routeOptions?.upload?.maxKBps || this.uploadDefaultMaxKBps || null;
    const accept = routeOptions?.upload?.accept || [];

    let folder = this.publicPath;
    if (routeOptions?.upload?.folder) folder = path.join(this.publicPath, routeOptions.upload.folder);
    if (!fs.existsSync(folder)) fs.mkdirSync(folder, { recursive: true });

    let totalBytes = 0, lastTick = Date.now(), bytesSinceLast = 0;
    let state = { headers:null, name:null, origFilename:null, filename:null, contentType:null, stream:null, tempPath:null };

    const pushCurrentFile = () => {
      if (state.filename) {
        files.push({
          fieldname: state.name,
          filename: state.filename,
          originalName: state.origFilename || null,
          path: state.tempPath,
          contentType: state.contentType || null
        });
      }
    };

    const endCurrentPart = () => {
      if (state.stream) {
        state.stream.end();
        pushCurrentFile();
      }
      state = { headers:null, name:null, origFilename:null, filename:null, contentType:null, stream:null, tempPath:null };
    };

    const triggerCallback = () => {
      if (finished) return;
      finished = true;
      try { cb({ fields, files }); } catch(e) { console.error(e); }
    };

    req.on('data', chunk => {
      if (finished) return;
      totalBytes += chunk.length;
      bytesSinceLast += chunk.length;
      if (totalBytes > maxBytes) { this.sendJson(res, 413, { success: false, message: "Payload too large" }); req.destroy(); return; }

      const now = Date.now();
      if (now - lastTick >= 1000) {
        const kbps = (bytesSinceLast / 1024) / ((now - lastTick)/1000);
        if (maxKBps && kbps > maxKBps) { this.sendJson(res, 429, { success: false, message: "Upload rate limit exceeded" }); req.destroy(); return; }
        lastTick = now; bytesSinceLast = 0;
      }

      buffer = Buffer.concat([buffer, chunk]);

      while (true) {
        const idx = buffer.indexOf(boundary);
        if (idx === -1) break;

        const before = buffer.slice(0, idx);
        if (before.length && state.stream) {
          let toWrite = before;
          if (toWrite.length >= 2 && toWrite.slice(-2).toString()==='\r\n') toWrite = toWrite.slice(0,-2);
          state.stream.write(toWrite);
        }

        buffer = buffer.slice(idx + boundary.length);
        if (buffer.slice(0,2).toString() === '--') { endCurrentPart(); triggerCallback(); return; }
        if (buffer.slice(0,2).toString() === '\r\n') buffer = buffer.slice(2);

        const headerEndIdx = buffer.indexOf('\r\n\r\n');
        if (headerEndIdx === -1) break;

        const headerPart = buffer.slice(0, headerEndIdx).toString('utf8');
        buffer = buffer.slice(headerEndIdx + 4);

        const headerLines = headerPart.split('\r\n').map(l=>l.trim()).filter(Boolean);
        const parsedHeaders = {};
        headerLines.forEach(l=>{ const i=l.indexOf(':'); if(i===-1) return; parsedHeaders[l.slice(0,i).toLowerCase()]=l.slice(i+1).trim(); });
        state.headers = parsedHeaders;

        const cd = parsedHeaders['content-disposition'] || '';
        state.name = cd.match(/name="([^"]+)"/i)?.[1] || null;
        const orig = cd.match(/filename="([^"]+)"/i)?.[1] || null;
        state.origFilename = orig ? path.basename(orig) : null;
        state.contentType = parsedHeaders['content-type'] || null;

        if (state.origFilename) {
          if (accept.length && !accept.includes(state.contentType)) { this.sendJson(res,415,{success:false,message:'Unsupported Media Type'}); req.destroy(); return; }

          let finalName = state.origFilename;
          if (routeOptions?.upload?.naming && typeof routeOptions.upload.naming === 'function') {
            try { finalName = routeOptions.upload.naming(state.origFilename, req); } catch(e) { finalName = this._randomFilename(state.origFilename); }
          } else {
            finalName = this._randomFilename(state.origFilename);
          }

          const tempPath = path.join(folder, finalName);

          if (fs.existsSync(tempPath)) {
            this.sendJson(res, 409, {
              success: false,
              message: 'File with the same name already exists',
              filename: finalName
            });
            req.destroy();
            return;
          }

          state.tempPath = tempPath;
          state.filename = finalName;
          state.stream = fs.createWriteStream(tempPath);
        }
      }
    });

    req.on('end', () => {
      if (finished) return;
      // finalize: if still open, close and push
      if (state.stream) {
        try { state.stream.end(); } catch(e) {}
        pushCurrentFile();
      }
      triggerCallback();
    });

    req.on('error', e => {
      console.error('upload stream error', e);
      try { res.writeHead(500); res.end('Upload error'); } catch(e) {}
    });
  }

  // wrapper: choose multipart parser or raw buffered upload
  _handleUpload(req, res, routeOptions, cb) {
    const contentType = req.headers['content-type'] || '';
    if (contentType.includes('multipart/form-data')) return this._handleMultipartStream(req, res, routeOptions, cb);

    // raw body upload (small)
    const maxBytes = (routeOptions && routeOptions.upload && routeOptions.upload.maxBytes) || this.uploadDefaultLimit;
    const maxKBps = (routeOptions && routeOptions.upload && routeOptions.upload.maxKBps) || this.uploadDefaultMaxKBps || null;
    let total = 0; let lastTick = Date.now(); let bytesSince = 0;
    const chunks = [];
    req.on('data', chunk => {
      total += chunk.length; bytesSince += chunk.length; chunks.push(chunk);
      if (total > maxBytes) { res.writeHead(413); res.end('Payload too large'); req.destroy(); return; }
      const now = Date.now();
      if (now - lastTick >= 1000) {
        const kbps = (bytesSince / 1024) / ((now - lastTick)/1000);
        if (maxKBps && kbps > maxKBps) { res.writeHead(429); res.end('Upload rate limit exceeded'); req.destroy(); return; }
        lastTick = now; bytesSince = 0;
      }
    });
    req.on('end', () => cb({ buffer: Buffer.concat(chunks), contentType }));
    req.on('error', e => { console.error('upload error', e); try { res.writeHead(500); res.end('Upload error'); } catch(e) {} });
  }

  // ---------- asset serving ----------
  _serveAsset(req, res, relPath) {
    const fp = this._safeJoin(this.publicPath, relPath);
    if (!fp) return this.sendJson(res, 403, { success:false, message:'Forbidden' });
    if (!fs.existsSync(fp)) return this.sendJson(res, 404, { success:false, message:'Not Found' });
    const mime = this.mimeMap[path.extname(fp).toLowerCase()] || 'application/octet-stream';
    const headers = Object.assign({ 'Content-Type': mime, 'Cache-Control':'public, max-age=604800, immutable' }, this.securityHeaders);
    res.writeHead(200, headers);
    const stream = fs.createReadStream(fp);
    stream.pipe(res);
    stream.on('error', e => { console.error('asset stream error', e); try { res.end(); } catch(e){} });
  }

  // ---------- body collector ----------
  _collectBody(req, res, maxLen=10_000_000) {
    return new Promise((resolve, reject) => {
      const decoder = new StringDecoder('utf8');
      let raw = '';
      req.on('data', chunk => { raw += decoder.write(chunk); if (raw.length > maxLen) { req.destroy(); reject({ code:413, message:'Payload too large' }); } });
      req.on('end', () => {
        raw += decoder.end();
        resolve({ raw });
      });
      req.on('error', e => reject({ code:400, message:'Request stream error', details:e?.message }));
    });
  }

  _getCookie(req, name) {
    const cookie = req.headers.cookie || '';
    const parts = cookie.split(';').map(c => c.trim()).filter(Boolean);
    for (const p of parts) {
      const idx = p.indexOf('=');
      if (idx === -1) continue;
      const k = p.slice(0, idx); const v = p.slice(idx+1);
      if (k === name) return decodeURIComponent(v);
    }
    return null;
  }

  resolveRedirectTarget(req, preferred, options = {}) {
    const allowList = Array.isArray(options.allowList) ? options.allowList.filter(Boolean) : [];
    const fallback = typeof options.fallback === 'string' ? options.fallback : '/';

    const tryNormalize = (value) => {
      if (!value) return null;
      const raw = String(value).trim();
      if (!raw) return null;
      if (raw.startsWith('//')) return null;

      if (/^https?:\/\//i.test(raw)) {
        try {
          const parsed = new URL(raw);
          const allowedOrigins = new Set(allowList);
          if (req && req.headers && req.headers.host) {
            const host = req.headers.host;
            allowedOrigins.add(`http://${host}`);
            allowedOrigins.add(`https://${host}`);
          }
          if (this.allowedOrigins.includes('*')) {
            const originHeader = req && req.headers && req.headers.origin;
            if (originHeader) allowedOrigins.add(originHeader);
          }
          if (allowedOrigins.has(parsed.origin)) return parsed.toString();
        } catch (_) {
          return null;
        }
        return null;
      }

      return raw.startsWith('/') ? raw : `/${raw}`;
    };

    return tryNormalize(preferred) || tryNormalize(fallback) || '/';
  }

  // ---------- helpers for index.html CSP / hoist ----------
  /**
   * convert inline style attributes into class names and build a style block (returns new html)
   * - scans for style="..." on elements and replaces with class="is-<hash>"
   * - collects `.is-<hash> { ... }` rules and injects <style nonce="..."> into <head>
   *
   * NOTE: this is a heuristic helper. It strips inline event handlers (onclick=...) for safety.
   */
  _hoistInlineStylesAndStripEvents(html, nonce) {
    const styleMap = Object.create(null);

    html = html.replace(/(<[a-zA-Z0-9\-]+)([^>]*?)\sstyle\s*=\s*(['"])(.*?)\3([^>]*?)(\/?)>/gi,
      (match, startTag, beforeAttrs, q, styleStr, afterAttrs, endSlash) => {

        const styleNormalized = styleStr.trim();
        if (!styleNormalized) return match;

        const hash = crypto.createHash('sha1').update(styleNormalized).digest('hex').slice(0,8);
        const cls = `is-${hash}`;
        styleMap[cls] = styleNormalized;

        // remove any inline event handlers in the remaining attrs
        let combined = (beforeAttrs + ' ' + afterAttrs).trim();
        combined = combined.replace(/\s*on\w+\s*=\s*(['"])[\s\S]*?\1/gi, '');

        const classMatch = combined.match(/class\s*=\s*(['"])(.*?)\1/i);
        let newAttrs;
        if (classMatch) {
          const existing = classMatch[2];
          newAttrs = combined.replace(classMatch[0], `class="${existing} ${cls}"`);
        } else {
          newAttrs = `${combined} class="${cls}"`.trim();
        }

        return `${startTag} ${newAttrs}${endSlash}>`;
      });

    const keys = Object.keys(styleMap);
    if (keys.length) {
      let styleBlock = `<style nonce="${nonce}">\n`;
      for (const k of keys) styleBlock += `.${k} { ${styleMap[k]} }\n`;
      styleBlock += `</style>\n`;

      if (/<head[^>]*>/i.test(html)) {
        html = html.replace(/<head([^>]*)>/i, `<head$1>\n${styleBlock}`);
      } else {
        html = styleBlock + html;
      }
    }
    return html;
  }

  _addNonceToScriptAndStyleTags(html, nonce) {
    const scriptHashes = new Set();
    const styleHashes = new Set();

    html = html.replace(/<script\b([^>]*)>([\s\S]*?)<\/script>/gi, (match, attrs = '', content = '') => {
      const hasNonce = /nonce\s*=\s*['"][^'"]+['"]/i.test(attrs);
      const finalAttrs = hasNonce ? attrs : `${attrs} nonce="${nonce}"`;
      const trimmed = content.trim();
      if (trimmed) {
        const hash = crypto.createHash('sha256').update(trimmed).digest('base64');
        scriptHashes.add(`'sha256-${hash}'`);
      }
      return `<script${finalAttrs}>${content}</script>`;
    });

    html = html.replace(/<style\b([^>]*)>([\s\S]*?)<\/style>/gi, (match, attrs = '', content = '') => {
      const hasNonce = /nonce\s*=\s*['"][^'"]+['"]/i.test(attrs);
      const finalAttrs = hasNonce ? attrs : `${attrs} nonce="${nonce}"`;
      const trimmed = content.trim();
      if (trimmed) {
        const hash = crypto.createHash('sha256').update(trimmed).digest('base64');
        styleHashes.add(`'sha256-${hash}'`);
      }
      return `<style${finalAttrs}>${content}</style>`;
    });

    return {
      html,
      scriptHashes: Array.from(scriptHashes),
      styleHashes: Array.from(styleHashes)
    };
  }

  _prepareHtmlForResponse(html) {
    const nonce = crypto.randomBytes(32).toString('base64');
    let processed = this._hoistInlineStylesAndStripEvents(html, nonce);
    const { html: withNonces, scriptHashes, styleHashes } = this._addNonceToScriptAndStyleTags(processed, nonce);
    return { html: withNonces, nonce, scriptHashes, styleHashes };
  }

  _statusFromGraphErrors(errors) {
    if (!Array.isArray(errors) || errors.length === 0) return 200;
    const messages = errors.map(err => (err && err.message) ? String(err.message) : '');
    if (messages.some(msg => /authentication required/i.test(msg))) return 401;
    if (messages.some(msg => /forbidden/i.test(msg))) return 403;
    if (messages.some(msg => /not found|geçersiz|unknown field|missing/i.test(msg))) return 400;
    return 400;
  }

  async _authenticateRequest(req, res, route) {
    // 1) Authorization header → Bearer
    let token = null;
    const authHeader = req.headers['authorization'] || '';
    if (authHeader.startsWith('Bearer ')) {
      token = authHeader.slice(7);
    }

    // 2) Cookie fallback
    if (!token) {
      token = this._getCookie(req, 'auth_token');
    }

    if (!token) {
      if (route.options.redirect && (req.headers.accept || '').includes('text/html')) {
        const safe = this.resolveRedirectTarget(req, route.options.redirect, { fallback: '/', allowList: [] });
        this.redirectHtml(res, safe);
        return null;
      }
      this.sendJson(res, 401, { success: false, message: 'Unauthorized' });
      return null;
    }

    if (!this.authService) {
      this.sendJson(res, 500, { success: false, message: 'AuthService missing' });
      return null;
    }

    const verified = await this.authService.verifyJWT(token);
    if (!verified) {
      if (route.options.redirect && (req.headers.accept || '').includes('text/html')) {
        const safe = this.resolveRedirectTarget(req, route.options.redirect, { fallback: '/', allowList: [] });
        this.redirectHtml(res, safe);
        return null;
      }
      this.sendJson(res, 401, { success: false, message: 'Invalid token' });
      return null;
    }

    const user = verified.user || verified.payload || verified;

    // role check
    if (route.options.roles) {
      const allowed = Array.isArray(route.options.roles) ? route.options.roles : [route.options.roles];
      const has = (user && (allowed.includes(user.role) || (user.roles && user.roles.some(r => allowed.includes(r)))));
      if (!has) {
        this.sendJson(res, 403, { success: false, message: 'Forbidden' });
        return null;
      }
    }

    return user;
  }


  // ---------- main request handler ----------
  async handleRequest(req, res) {
    try {
      if (req.method === 'OPTIONS') {
        const headers = this._buildCorsHeaders(req);
        // for preflight, typically 204 no-content
        res.writeHead(204, headers);
        return res.end();
      }

      const ip = this._getIp(req);
      if (this._globalRateCheck(ip)) return this.sendJson(res, 429, { success:false, message:'Too many requests' });

      const parsed = url.parse(req.url || '', true);
      const pathname = decodeURIComponent(parsed.pathname || '/');

      // static assets
      if (pathname.startsWith('/assets/')) {
        const rel = pathname.replace(/^\/assets\//,'');
        return this._serveAsset(req, res, rel);
      }

      const route = this.findRoute(req.method, pathname);
      if (!route) {
        // fallback HTML pages
        if (req.method === 'GET') {
          const htmlFile = this._resolveHtmlFile(pathname);
          if (htmlFile) {
            const rawHtml = fs.readFileSync(htmlFile, 'utf8');
            const prepared = this._prepareHtmlForResponse(rawHtml);
            return this.sendHtml(res, 200, prepared.html, prepared.nonce, {}, req, {
              scripts: prepared.scriptHashes,
              styles: prepared.styleHashes
            });
          }
        }
        return this.sendJson(res, 404, { success:false, message:'Not found' });
      }

      if (this._customRateCheck(route, ip)) return this.sendJson(res, 429, { success:false, message:'Too many requests for this endpoint' });

      // -------- auth (route-level) --------
      let user = null;
      if (route.options && route.options.auth) {
        const authHeader = req.headers['authorization'] || '';
        const token = authHeader.startsWith('Bearer ') ? authHeader.slice(7) : (this._getCookie(req, 'auth_token') || authHeader || '');
        if (!token) {
          if (route.options.redirect && (req.headers.accept || '').includes('text/html')) {
            const safeRedirect = this.resolveRedirectTarget(req, route.options.redirect, { fallback: '/', allowList: [] });
            return this.redirectHtml(res, safeRedirect);
          }
          return this.sendJson(res, 401, { success:false, message:'Unauthorized' });
        }
        if (!this.authService) return this.sendJson(res, 500, { success:false, message:'AuthService missing' });
        const verified = await this.authService.verifyJWT(token);
        if (!verified) {
          if (route.options.redirect && (req.headers.accept || '').includes('text/html')) {
            const safeRedirect = this.resolveRedirectTarget(req, route.options.redirect, { fallback: '/', allowList: [] });
            return this.redirectHtml(res, safeRedirect);
          }
          return this.sendJson(res, 401, { success:false, message:'Invalid token' });
        }
        user = verified.user || verified.payload || verified;
        // role check
        if (route.options.roles) {
          const allowed = Array.isArray(route.options.roles) ? route.options.roles : [route.options.roles];
          const has = (user && (allowed.includes(user.role) || (user.roles && user.roles.some(r=>allowed.includes(r)))));
          if (!has) return this.sendJson(res, 403, { success:false, message:'Forbidden' });
        }
      }

      if (route.path.includes('/:')) req.params = this.extractParams(route.path, pathname);
      req.user = user;

      // small helper send() for handlers
      const send = (status, payload, headers) => {
        if (route.options && route.options.graph) return this.sendGraph(res, status, payload, headers);
        return this.sendJson(res, status, payload, headers);
      };

      // ---------- upload handling ----------
      if (route.options && (route.options.multipart || (req.headers['content-type']||'').includes('multipart/form-data') || route.options.upload)) {
        return this._handleUpload(req, res, route.options, async (uploadResult) => {
          req.body = uploadResult;
          // validate files if accept list provided
          if (uploadResult.files && uploadResult.files.length) {
            for (const f of uploadResult.files) {
              const ext = path.extname(f.filename).toLowerCase();
              const detected = f.contentType || this.mimeMap[ext] || 'application/octet-stream';
              if (route.options.upload && route.options.upload.accept && route.options.upload.accept.length) {
                if (!route.options.upload.accept.includes(detected)) {
                  try { fs.unlinkSync(f.path); } catch(e) {}
                  return this.sendJson(res, 415, { success:false, message:'Unsupported Media Type' });
                }
              }
            }
          }

          // allow handler to use send helper or return value
          let handled = false;
          const wrappedSend = (status, payload, headers) => { handled = true; return send(status, payload, headers); };

          const maybe = route.handler.length >= 3 ? await route.handler(req, res, wrappedSend) : await route.handler(req, res, wrappedSend);
          if (handled) return;
          if (maybe === true || (maybe && maybe.redirect === true)) {
            const loc = this.resolveRedirectTarget(req, maybe && maybe.location, {
              fallback: (route.options && route.options.redirect) || '/',
              allowList: []
            });
            if ((req.headers.accept || '').includes('text/html')) return this.redirectHtml(res, loc);
            return this.sendJson(res, 204, { success:true, redirect: loc });
          }
          if (route.options && route.options.graph) return this.sendGraph(res, 200, maybe);
          return this.sendJson(res, 200, maybe);
        });
      }

      // ---------- normal (non-upload) body handling ----------
      const collected = await this._collectBody(req, res, 10_000_000);
      req.rawBody = collected.raw || '';

      if (route.options && route.options.graph) {
        // GraphQL-special parsing: attempt to parse JSON; fallback to treating raw as { query: raw }
        const contentType = String(req.headers['content-type'] || '').toLowerCase();
        if (contentType.includes('application/graphql') || contentType === 'graphql') {
          // some clients send raw GraphQL string; try to parse JSON first (legacy compat)
          try { req.body = collected.raw ? JSON.parse(collected.raw) : {}; } catch { req.body = { query: collected.raw }; }
        } else if (contentType.includes('application/json')) {
          try { req.body = collected.raw ? JSON.parse(collected.raw) : {}; } catch {
            return this.sendJson(res, 400, { error: 'Invalid JSON' });
          }
        } else {
          // best-effort
          try { req.body = collected.raw ? JSON.parse(collected.raw) : {}; } catch {
            req.body = { query: collected.raw };
          }
        }
      } else {
        try {
          req.body = collected.raw ? JSON.parse(collected.raw) : {};
        } catch {
          try { req.body = Object.fromEntries(new URLSearchParams(collected.raw)); } catch { req.body = collected.raw || {}; }
        }
        if (req.body && typeof req.body === 'object') req.body = this._sanitizeObject(req.body);
      }

      // ---------- call handler ----------
      let handled = false;
      const wrappedSend = (status, payload, headers) => { handled = true; return send(status, payload, headers); };

      const maybe = route.handler.length >= 3 ? await route.handler(req, res, wrappedSend) : await route.handler(req, res, wrappedSend);
      if (handled) return;

      if (maybe === true || (maybe && maybe.redirect === true)) {
        const loc = this.resolveRedirectTarget(req, maybe && maybe.location, {
          fallback: (route.options && route.options.redirect) || '/',
          allowList: []
        });
        if ((req.headers.accept || '').includes('text/html')) return this.redirectHtml(res, loc);
        return this.sendJson(res, 204, { success:true, redirect: loc });
      }

      if (route.options && route.options.graph) return this.sendGraph(res, 200, maybe);
      return this.sendJson(res, 200, maybe);

    } catch (err) {
      console.error('Request handling error', err);
      if (!res.headersSent) res.writeHead(500, this.securityHeaders);
      try { res.end('Internal Server Error'); } catch(e) {}
    }
  }

  listen(port = 3000, cb) {
    const srv = http.createServer((req, res) => this.handleRequest(req, res));
    srv.listen(port, cb || (() => console.log(`HttpService listening on ${port}`)));
    return srv;
  }
}

module.exports = HttpService;
<|MERGE_RESOLUTION|>--- conflicted
+++ resolved
@@ -1,1187 +1,1175 @@
-'use strict';
-const http = require('http');
-const fs = require('fs');
-const path = require('path');
-const url = require('url');
-const crypto = require('crypto');
-const { StringDecoder } = require('string_decoder');
-
-class HttpService {
-  constructor(authService = null, options = {}) {
-    this.authService = authService;
-
-    // routes + rate limiting
-    this.routes = [];
-    this.globalRateStore = new Map();
-    this.maxRequestsPerMinute = options.maxRequestsPerMinute || 120;
-    this.globalRateWindowMs = options.globalRateWindowMs || 60_000;
-    this.customRateStores = new Map();
-
-    // public / defaults
-    this.publicPath = options.publicPath || path.join(process.cwd(), 'public');
-    this.pagesPath = options.pagesPath || path.join(this.publicPath, 'pages');
-    this.uploadDefaultLimit = options.uploadDefaultLimit || 5 * 1024 * 1024;
-    this.uploadDefaultMaxKBps = options.uploadDefaultMaxKBps || null;
-    this.allowedOrigins = options.allowedOrigins || ['*'];
-
-    // basic mime map
-    this.mimeMap = Object.assign({
-      '.js':'application/javascript', '.css':'text/css',
-      '.png':'image/png', '.jpg':'image/jpeg', '.jpeg':'image/jpeg', '.gif':'image/gif',
-      '.ico':'image/x-icon', '.svg':'image/svg+xml', '.webp':'image/webp',
-      '.json':'application/json', '.xml':'application/xml', '.html':'text/html'
-    }, options.extraMime || {});
-
-    // security headers default
-    this.securityHeaders = Object.assign({
-      'X-Content-Type-Options': 'nosniff',
-      'X-Frame-Options': 'DENY',
-      'Strict-Transport-Security': 'max-age=31536000; includeSubDomains',
-      'Referrer-Policy': 'no-referrer',
-      'Permissions-Policy': 'geolocation=(), microphone=()',
-      'Cross-Origin-Opener-Policy': 'same-origin',
-      'Cross-Origin-Resource-Policy': 'same-origin',
-      'X-DNS-Prefetch-Control': 'off',
-      'X-XSS-Protection': '0'
-    }, options.securityHeaders || {});
-  }
-
-  // HttpService class içine ekle
-_buildCorsHeaders(req, extra = {}) {
-  const headers = Object.assign({}, this.securityHeaders, extra);
-
-  const originHeader = req && req.headers && req.headers.origin;
-  // allowedOrigins: ['*'] veya ['https://fitfak.net', ...]
-  if (this.allowedOrigins.includes('*')) {
-    headers['Access-Control-Allow-Origin'] = originHeader || '*';
-    // If wildcard and credentials true, browsers will reject if credentials included.
-    // So when credentials will be used, prefer echoing originHeader.
-  } else if (originHeader && this.allowedOrigins.includes(originHeader)) {
-    headers['Access-Control-Allow-Origin'] = originHeader;
-  } else {
-    // fallback: don't set Allow-Origin (or set to a safe default)
-    headers['Access-Control-Allow-Origin'] = this.allowedOrigins[0] || '';
-  }
-
-  headers['Access-Control-Allow-Methods'] = 'GET,POST,PUT,DELETE,OPTIONS';
-<<<<<<< HEAD
-  headers['Access-Control-Allow-Headers'] = 'Content-Type,Authorization,X-Csrf-Token,Accept,X-Requested-With';
-  headers['Access-Control-Allow-Credentials'] = 'true';
-  headers['Access-Control-Expose-Headers'] = headers['Access-Control-Expose-Headers'] || 'Content-Length, Content-Type';
-=======
-  headers['Access-Control-Allow-Headers'] = 'Content-Type,Authorization,X-Csrf-Token';
-  headers['Access-Control-Allow-Credentials'] = 'true';
->>>>>>> 857782ee
-  headers['Vary'] = headers['Vary'] ? `${headers['Vary']}, Origin` : 'Origin';
-  return headers;
-}
-
-
-  // ---------- internals ----------
-  _getIp(req) {
-    const xf = req.headers['x-forwarded-for'];
-    return xf ? xf.split(',')[0].trim() : req.socket.remoteAddress;
-  }
-
-  _safeJoin(root, target) {
-    const resolved = path.resolve(root, './' + target);
-    if (!resolved.startsWith(root)) return null;
-    return resolved;
-  }
-
-  _randomFilename(orig) {
-    const ext = path.extname(orig) || '';
-    return `${crypto.randomBytes(16).toString('hex')}${ext}`;
-  }
-
-  _sanitizeString(str) {
-    if (typeof str !== 'string') return str;
-    // remove <script> blocks, remove inline event handlers, escape tags
-    let s = str.replace(/<\s*script[\s\S]*?>[\s\S]*?<\s*\/\s*script\s*>/gi, '');
-    s = s.replace(/ on\w+\s*=\s*(?:"[^"]*"|'[^']*')/gi, '');
-    s = s.replace(/</g,'&lt;').replace(/>/g,'&gt;');
-    return s;
-  }
-
-  _sanitizeObject(obj) {
-    if (!obj || typeof obj !== 'object') return obj;
-    if (Array.isArray(obj)) return obj.map(v => typeof v === 'string' ? this._sanitizeString(v) : this._sanitizeObject(v));
-    const out = {};
-    for (const k of Object.keys(obj)) {
-      const v = obj[k];
-      out[k] = typeof v === 'string' ? this._sanitizeString(v) : this._sanitizeObject(v);
-    }
-    return out;
-  }
-
-  _wantsJson(req) {
-    const accept = (req && req.headers && req.headers.accept) || '';
-    return /application\/json/i.test(accept);
-  }
-
-  _resolveHtmlFile(pathname) {
-    const cleanPath = pathname.replace(/\/+$/, '') || '/';
-    if (cleanPath === '/' || cleanPath === '') {
-      const indexFile = this._safeJoin(this.publicPath, 'index.html');
-      if (indexFile && fs.existsSync(indexFile)) return indexFile;
-      return null;
-    }
-
-    const slug = cleanPath.replace(/^\//, '');
-    const trimmed = slug.startsWith('pages/') ? slug.slice('pages/'.length) : slug;
-    const hasHtmlExtension = trimmed.endsWith('.html');
-
-    const candidates = [];
-    if (trimmed) {
-      const withHtml = hasHtmlExtension ? trimmed : `${trimmed}.html`;
-      candidates.push(this._safeJoin(this.pagesPath, withHtml));
-      candidates.push(this._safeJoin(this.pagesPath, path.join(trimmed, 'index.html')));
-    }
-
-    if (slug.endsWith('.html')) {
-      candidates.push(this._safeJoin(this.publicPath, slug));
-    }
-
-    for (const candidate of candidates) {
-      if (candidate && fs.existsSync(candidate)) return candidate;
-    }
-
-    return null;
-  }
-
-  // ---------- send helpers ----------
-  // sendJson
-sendJson(res, statusCode, payload, extraHeaders = {}, req = null) {
-  if (res.headersSent) return;
-  const safe = (payload && typeof payload === 'object') ? this._sanitizeObject(payload) : payload;
-
-  // build headers (CORS + security)
-  const cors = this._buildCorsHeaders(req, extraHeaders);
-  const headers = Object.assign({
-    'Content-Type':'application/json; charset=utf-8'
-  }, cors);
-
-  // preserve existing Set-Cookie (so cookie set earlier won't be lost)
-  try {
-    const existing = (res.getHeader && res.getHeader('Set-Cookie')) || null;
-    if (existing) headers['Set-Cookie'] = existing;
-  } catch (e) { /* ignore */ }
-
-  res.writeHead(statusCode, headers);
-  res.end(JSON.stringify(safe));
-}
-
-// sendGraph
-sendGraph(res, statusCode, raw, extraHeaders = {}, req = null) {
-  if (res.headersSent) return;
-  const cors = this._buildCorsHeaders(req, extraHeaders);
-  const headers = Object.assign({ 'Content-Type':'application/graphql-response+json; charset=utf-8' }, cors);
-  headers['Vary'] = headers['Vary'] ? `${headers['Vary']}, Accept` : 'Accept';
-
-  try {
-    const existing = (res.getHeader && res.getHeader('Set-Cookie')) || null;
-    if (existing) headers['Set-Cookie'] = existing;
-  } catch (e) {}
-
-  res.writeHead(statusCode, headers);
-  res.end(JSON.stringify(raw));
-}
-
-// sendHtml
-sendHtml(res, statusCode, html, nonce = null, extraHeaders = {}, req = null, hashDirectives = {}) {
-  if (res.headersSent) return;
-  let csp = `default-src 'self'; base-uri 'self'; frame-ancestors 'none'`;
-  if (nonce) {
-    const scriptParts = new Set([`'self'`, `'nonce-${nonce}'`, `'strict-dynamic'`]);
-    const styleParts = new Set([`'self'`, `'nonce-${nonce}'`]);
-    if (Array.isArray(hashDirectives.scripts)) {
-      for (const h of hashDirectives.scripts) scriptParts.add(h);
-    }
-    if (Array.isArray(hashDirectives.styles)) {
-      for (const h of hashDirectives.styles) styleParts.add(h);
-    }
-    csp += `; script-src ${Array.from(scriptParts).join(' ')}`;
-    csp += `; style-src ${Array.from(styleParts).join(' ')}`;
-    csp += `; object-src 'none'`;
-    csp += `; img-src 'self' data:`;
-  } else {
-    csp += `; object-src 'none'; img-src 'self' data:`;
-  }
-
-  const cors = this._buildCorsHeaders(req, extraHeaders);
-  const headers = Object.assign({
-    'Content-Type':'text/html; charset=utf-8',
-    'Content-Security-Policy': csp
-  }, cors);
-
-  try {
-    const existing = (res.getHeader && res.getHeader('Set-Cookie')) || null;
-    if (existing) headers['Set-Cookie'] = existing;
-  } catch (e) {}
-
-  res.writeHead(statusCode, headers);
-  res.end(html);
-}
-
-  redirectHtml(res, location, status = 302) {
-    if (res.headersSent) return;
-    const headers = Object.assign({ 'Location': location, 'Content-Type':'text/html; charset=utf-8' }, this.securityHeaders);
-    res.writeHead(status, headers);
-    res.end(`<html><body>Redirecting to <a href="${location}">${location}</a></body></html>`);
-  }
-
-  // ---------- routing ----------
-  addRoute(method, pathPattern, handler, options = {}) {
-    const route = { method: method.toUpperCase(), path: pathPattern, handler, options };
-    this.routes.push(route);
-    if (options.rateLimit) {
-      const key = `${route.method}:${route.path}`;
-      if (!this.customRateStores.has(key)) this.customRateStores.set(key, new Map());
-    }
-  }
-
-  registerGraphQL(pathPattern, config = {}) {
-    const { schema, parse, execute, contextFactory, allowGetMutations = false } = config;
-    if (!pathPattern) throw new Error('GraphQL pathPattern gerekli.');
-    if (!schema) throw new Error('GraphQL schema tanımlı olmalıdır.');
-    if (typeof parse !== 'function') throw new Error('GraphQL parse fonksiyonu gerekli.');
-    if (typeof execute !== 'function') throw new Error('GraphQL execute fonksiyonu gerekli.');
-
-    const baseOptions = Object.assign({ graph: true }, config.routeOptions || {});
-
-    const ensureUserOnRequest = async (req) => {
-      if (req.user || !this.authService) return;
-      try {
-        const authHeader = req.headers['authorization'] || '';
-        let token = null;
-        if (authHeader.startsWith('Bearer ')) token = authHeader.slice(7);
-        if (!token) token = this._getCookie(req, 'auth_token');
-        if (!token) return;
-        const verified = await this.authService.verifyJWT(token);
-        if (verified) req.user = verified.user || verified.payload || verified;
-      } catch (err) {
-        // ignore token errors, resolver level yetkisi hataya düşecek
-      }
-    };
-
-    const getOperationDefinition = (document, operationName) => {
-      for (const def of document.definitions || []) {
-        if (def.kind !== 'OperationDefinition') continue;
-        if (!operationName) return def;
-        if (def.name && def.name.value === operationName) return def;
-      }
-      return null;
-    };
-
-    const parseVariables = (input) => {
-      if (input == null) return {};
-      if (typeof input === 'string' && input.trim() === '') return {};
-      if (typeof input === 'string') {
-        try { return JSON.parse(input); } catch (err) { throw new Error('variables alanı geçerli JSON olmalıdır.'); }
-      }
-      if (typeof input === 'object') return input;
-      throw new Error('variables alanı desteklenmeyen formatta.');
-    };
-
-    const handler = async (req, res) => {
-      const accept = req.headers.accept || '';
-      if (accept && accept !== '*/*' && !/application\/graphql-response\+json/i.test(accept) && !/application\/json/i.test(accept)) {
-        const headers = this._buildCorsHeaders(req, { 'Content-Type': 'text/plain; charset=utf-8', Allow: 'GET, POST, OPTIONS' });
-        headers['Vary'] = headers['Vary'] ? `${headers['Vary']}, Accept` : 'Accept';
-        res.writeHead(406, headers);
-        res.end('Not Acceptable');
-        return;
-      }
-
-      await ensureUserOnRequest(req);
-
-      let query = null;
-      let variables = {};
-      let operationName = undefined;
-
-      if (req.method === 'GET') {
-        const parsedUrl = new URL(req.url, `http://${req.headers.host || 'localhost'}`);
-        query = parsedUrl.searchParams.get('query');
-        const varsRaw = parsedUrl.searchParams.get('variables');
-        operationName = parsedUrl.searchParams.get('operationName') || undefined;
-        if (!query) {
-          return this.sendGraph(res, 400, { data: null, errors: [{ message: '"query" parametresi zorunludur.' }] }, { Allow: 'GET, POST, OPTIONS' }, req);
-        }
-        try {
-          variables = parseVariables(varsRaw);
-        } catch (err) {
-          return this.sendGraph(res, 400, { data: null, errors: [{ message: err.message }] }, { Allow: 'GET, POST, OPTIONS' }, req);
-        }
-      } else if (req.method === 'POST') {
-        let body = req.body;
-        if (typeof body === 'string') {
-          try { body = JSON.parse(body); } catch (err) {
-            return this.sendGraph(res, 400, { data: null, errors: [{ message: 'Gönderilen gövde geçerli JSON değil.' }] }, { Allow: 'GET, POST, OPTIONS' }, req);
-          }
-        }
-        body = body || {};
-        query = body.query || null;
-        operationName = body.operationName || undefined;
-        try {
-          variables = parseVariables(body.variables);
-        } catch (err) {
-          return this.sendGraph(res, 400, { data: null, errors: [{ message: err.message }] }, { Allow: 'GET, POST, OPTIONS' }, req);
-        }
-        if (!query && typeof req.rawBody === 'string' && req.rawBody.trim()) {
-          query = req.rawBody.trim();
-        }
-        if (!query) {
-          return this.sendGraph(res, 400, { data: null, errors: [{ message: 'GraphQL sorgusu gerekli.' }] }, { Allow: 'GET, POST, OPTIONS' }, req);
-        }
-      } else {
-        return this.sendGraph(res, 405, { data: null, errors: [{ message: 'Yalnızca GET veya POST desteklenir.' }] }, { Allow: 'GET, POST, OPTIONS' }, req);
-      }
-
-      let document;
-      try {
-        document = parse(query);
-      } catch (err) {
-        return this.sendGraph(res, 400, { data: null, errors: [{ message: err.message }] }, { Allow: 'GET, POST, OPTIONS' }, req);
-      }
-
-      const opDef = getOperationDefinition(document, operationName);
-      if (!opDef) {
-        return this.sendGraph(res, 400, { data: null, errors: [{ message: 'Belirtilen operasyon bulunamadı.' }] }, { Allow: 'GET, POST, OPTIONS' }, req);
-      }
-
-      if (req.method === 'GET' && opDef.operation !== 'query' && !allowGetMutations) {
-        return this.sendGraph(res, 405, { data: null, errors: [{ message: 'GET isteğiyle yalnızca query operasyonu çağrılabilir.' }] }, { Allow: 'GET, POST, OPTIONS' }, req);
-      }
-
-      let contextValue = {};
-      if (typeof contextFactory === 'function') {
-        const maybe = await contextFactory({ req, res, user: req.user, authService: this.authService, httpService: this });
-        if (maybe && typeof maybe === 'object') contextValue = maybe;
-      }
-      if (!contextValue || typeof contextValue !== 'object') contextValue = {};
-      contextValue.req = req;
-      contextValue.res = res;
-      contextValue.http = this;
-      contextValue.authService = this.authService;
-      contextValue.user = req.user;
-
-      let executionResult;
-      try {
-        executionResult = await execute({ schema, document, variableValues: variables, contextValue, operationName });
-      } catch (err) {
-        return this.sendGraph(res, 500, { data: null, errors: [{ message: err.message }] }, {}, req);
-      }
-
-      if (!executionResult || typeof executionResult !== 'object') {
-        return this.sendGraph(res, 500, { data: null, errors: [{ message: 'GraphQL yürütmesi beklenmeyen sonuç döndürdü.' }] }, {}, req);
-      }
-
-      if (!Object.prototype.hasOwnProperty.call(executionResult, 'data')) {
-        executionResult = Object.assign({ data: null }, executionResult);
-      }
-
-<<<<<<< HEAD
-      const status = this._statusFromGraphErrors(executionResult.errors);
-      return this.sendGraph(res, status, executionResult, {}, req);
-=======
-      return this.sendGraph(res, 200, executionResult, {}, req);
->>>>>>> 857782ee
-    };
-
-    // CORS preflight / OPTIONS
-    this.addRoute('OPTIONS', pathPattern, (req, res) => {
-      const headers = this._buildCorsHeaders(req, { Allow: 'GET, POST, OPTIONS' });
-      res.writeHead(204, headers);
-      res.end();
-    }, baseOptions);
-
-    this.addRoute('GET', pathPattern, handler, baseOptions);
-    this.addRoute('POST', pathPattern, handler, baseOptions);
-  }
-<<<<<<< HEAD
-
-  registerMicrosoftAuthRoutes(options = {}) {
-    if (!this.authService) throw new Error('AuthService gerekli.');
-
-    const loginPath = options.loginPath || '/auth/microsoft';
-    const callbackPath = options.callbackPath || '/auth/microsoft/callback';
-    const logoutPath = options.logoutPath || '/auth/logout';
-    const logoutMethod = (options.logoutMethod || 'POST').toUpperCase();
-    const successRedirect = options.successRedirect || '/';
-    const failureRedirect = options.failureRedirect || '/';
-    const logoutRedirect = options.logoutRedirect || successRedirect;
-    const allowedRedirectOrigins = Array.isArray(options.allowedRedirectOrigins)
-      ? options.allowedRedirectOrigins.filter(Boolean)
-      : [];
-    const cookieOptions = Object.assign({}, options.cookie || {});
-
-    const sendHtmlMessage = (req, res, status, title, message) => {
-      const safeTitle = this._sanitizeString(title);
-      const safeMessage = this._sanitizeString(message);
-      const prepared = this._prepareHtmlForResponse(`<!doctype html><html lang="tr"><head><meta charset="utf-8"/><title>${safeTitle}</title></head><body><main><h1>${safeTitle}</h1><p>${safeMessage}</p></main></body></html>`);
-      return this.sendHtml(res, status, prepared.html, prepared.nonce, {}, req, {
-        scripts: prepared.scriptHashes,
-        styles: prepared.styleHashes
-      });
-    };
-
-    this.addRoute('GET', loginPath, (req, res) => {
-      if (!this.authService.microsoftConfigValid()) {
-        const msg = 'Microsoft OAuth yapılandırması yapılmadı.';
-        if (this._wantsJson(req)) return this.sendJson(res, 503, { success: false, message: msg });
-        if (failureRedirect) {
-          const safe = this.resolveRedirectTarget(req, failureRedirect, { fallback: '/', allowList: allowedRedirectOrigins });
-          return this.redirectHtml(res, safe, 302);
-        }
-        return sendHtmlMessage(req, res, 503, 'Microsoft OAuth kullanılamıyor', msg);
-      }
-
-      const parsedUrl = new URL(req.url, `http://${req.headers.host || 'localhost'}`);
-      const origin = parsedUrl.searchParams.get('origin');
-      const prompt = parsedUrl.searchParams.get('prompt');
-      const loginHint = parsedUrl.searchParams.get('login_hint');
-      const domainHint = parsedUrl.searchParams.get('domain_hint');
-      const codeChallenge = parsedUrl.searchParams.get('code_challenge');
-      const codeChallengeMethod = parsedUrl.searchParams.get('code_challenge_method');
-
-      const statePayload = {};
-      if (origin) statePayload.origin = origin;
-
-      const { url: redirectUrl, state } = this.authService.buildMicrosoftAuthorizationUrl({
-        statePayload: Object.keys(statePayload).length ? statePayload : undefined,
-        prompt,
-        loginHint,
-        domainHint,
-        codeChallenge,
-        codeChallengeMethod
-      });
-
-      if (this._wantsJson(req)) {
-        return this.sendJson(res, 200, { success: true, data: { url: redirectUrl, state } });
-      }
-
-      return this.redirectHtml(res, redirectUrl, 302);
-    });
-
-    this.addRoute('GET', callbackPath, async (req, res) => {
-      const parsedUrl = new URL(req.url, `http://${req.headers.host || 'localhost'}`);
-      const error = parsedUrl.searchParams.get('error');
-      const errorDescription = parsedUrl.searchParams.get('error_description');
-      if (error) {
-        const message = `${error}: ${errorDescription || ''}`.trim();
-        if (this._wantsJson(req)) return this.sendJson(res, 400, { success: false, message });
-        if (failureRedirect) {
-          const safe = this.resolveRedirectTarget(req, failureRedirect, { fallback: '/', allowList: allowedRedirectOrigins });
-          return this.redirectHtml(res, safe, 302);
-        }
-        return sendHtmlMessage(req, res, 400, 'Microsoft OAuth hatası', message || 'Bilinmeyen hata');
-      }
-
-      const code = parsedUrl.searchParams.get('code');
-      const state = parsedUrl.searchParams.get('state');
-      if (!code) {
-        const msg = 'Eksik Microsoft kodu';
-        if (this._wantsJson(req)) return this.sendJson(res, 400, { success: false, message: msg });
-        if (failureRedirect) {
-          const safe = this.resolveRedirectTarget(req, failureRedirect, { fallback: '/', allowList: allowedRedirectOrigins });
-          return this.redirectHtml(res, safe, 302);
-        }
-        return sendHtmlMessage(req, res, 400, 'Microsoft OAuth hatası', msg);
-      }
-
-      try {
-        const result = await this.authService.handleMicrosoftCallback({ code, state });
-        if (result.success && result.data?.cookie?.token) {
-          const cookieCfg = Object.assign({}, cookieOptions);
-          if (result.data.cookie.ttlMs != null) cookieCfg.ttlMs = result.data.cookie.ttlMs;
-          this.authService.setAuthCookieOnResponse(res, result.data.cookie.token, cookieCfg);
-        }
-
-        const stateInfo = result.data?.state;
-        const redirectTarget = this.resolveRedirectTarget(
-          req,
-          stateInfo && stateInfo.origin,
-          { fallback: successRedirect, allowList: allowedRedirectOrigins }
-        );
-
-        if (this._wantsJson(req)) {
-          return this.sendJson(res, 200, {
-            success: true,
-            data: {
-              redirect: redirectTarget,
-              state: stateInfo || null,
-              user: result.data?.user || null
-            }
-          });
-        }
-
-        return this.redirectHtml(res, redirectTarget, 302);
-      } catch (err) {
-        const msg = err && err.message ? err.message : 'Microsoft OAuth işlemi başarısız';
-        if (this._wantsJson(req)) return this.sendJson(res, 500, { success: false, message: msg });
-        if (failureRedirect) {
-          const safe = this.resolveRedirectTarget(req, failureRedirect, { fallback: '/', allowList: allowedRedirectOrigins });
-          return this.redirectHtml(res, safe, 302);
-        }
-        return sendHtmlMessage(req, res, 500, 'Microsoft OAuth işlemi başarısız', msg);
-      }
-    });
-
-    const logoutHandler = (req, res) => {
-      const name = cookieOptions.name || 'auth_token';
-      this.authService.clearAuthCookieOnResponse(res, name, cookieOptions);
-      const target = this.resolveRedirectTarget(req, logoutRedirect, {
-        fallback: successRedirect || '/',
-        allowList: allowedRedirectOrigins
-      });
-      if (this._wantsJson(req)) return this.sendJson(res, 200, { success: true, redirect: target });
-      return this.redirectHtml(res, target || '/', 302);
-    };
-
-    this.addRoute(logoutMethod, logoutPath, logoutHandler);
-    if (logoutMethod !== 'GET') {
-      this.addRoute('GET', logoutPath, logoutHandler);
-    }
-  }
-=======
->>>>>>> 857782ee
-
-  findRoute(method, pathname) {
-    method = method.toUpperCase();
-    for (const r of this.routes) {
-      if (r.method !== method) continue;
-      if (r.path === pathname) return r;
-      if (r.path.includes('/:') && this._matchDynamicRoute(r.path, pathname)) return r;
-    }
-    return null;
-  }
-
-  _matchDynamicRoute(routePath, actualPath) {
-    const rp = routePath.split('/');
-    const ap = actualPath.split('/');
-    if (rp.length !== ap.length) return false;
-    for (let i=0;i<rp.length;i++){
-      if (rp[i].startsWith(':')) continue;
-      if (rp[i] !== ap[i]) return false;
-    }
-    return true;
-  }
-
-  extractParams(routePath, actualPath) {
-    const params = {};
-    const rp = routePath.split('/');
-    const ap = actualPath.split('/');
-    if (rp.length !== ap.length) return params;
-    for (let i=0;i<rp.length;i++) {
-      if (rp[i].startsWith(':')) params[rp[i].slice(1)] = decodeURIComponent(ap[i]);
-    }
-    return params;
-  }
-
-  // ---------- rate checks ----------
-  _globalRateCheck(ip) {
-    const now = Date.now();
-    const entry = this.globalRateStore.get(ip) || { count: 0, ts: now };
-    if (now - entry.ts > this.globalRateWindowMs) {
-      this.globalRateStore.set(ip, { count: 1, ts: now });
-      return false;
-    }
-    if (entry.count >= this.maxRequestsPerMinute) return true;
-    entry.count++;
-    this.globalRateStore.set(ip, entry);
-    return false;
-  }
-
-  _customRateCheck(route, ip) {
-    const cfg = route.options && route.options.rateLimit;
-    if (!cfg) return false;
-    const key = `${route.method}:${route.path}`;
-    if (!this.customRateStores.has(key)) this.customRateStores.set(key, new Map());
-    const store = this.customRateStores.get(key);
-    const now = Date.now();
-    const entry = store.get(ip) || { count: 0, ts: now };
-    const windowMs = cfg.windowMs || 60_000;
-    if (now - entry.ts > windowMs) { store.set(ip, { count: 1, ts: now }); return false; }
-    if (entry.count >= (cfg.max || 10)) return true;
-    entry.count++;
-    store.set(ip, entry);
-    return false;
-  }
-
-  // ---------- multipart streaming parser ----------
-  _handleMultipartStream(req, res, routeOptions, cb) {
-    const contentType = req.headers['content-type'] || '';
-    const m = contentType.match(/boundary=(?:"([^"]+)"|([^;]+))/i);
-    if (!m) { res.writeHead(400); res.end('Missing boundary'); return; }
-    const boundary = Buffer.from(`--${(m[1]||m[2]).trim()}`);
-
-    const decoder = new StringDecoder('utf8');
-    let buffer = Buffer.alloc(0);
-    const fields = {};
-    const files = [];
-    let finished = false;
-
-    const maxBytes = routeOptions?.upload?.maxBytes || this.uploadDefaultLimit;
-    const maxKBps = routeOptions?.upload?.maxKBps || this.uploadDefaultMaxKBps || null;
-    const accept = routeOptions?.upload?.accept || [];
-
-    let folder = this.publicPath;
-    if (routeOptions?.upload?.folder) folder = path.join(this.publicPath, routeOptions.upload.folder);
-    if (!fs.existsSync(folder)) fs.mkdirSync(folder, { recursive: true });
-
-    let totalBytes = 0, lastTick = Date.now(), bytesSinceLast = 0;
-    let state = { headers:null, name:null, origFilename:null, filename:null, contentType:null, stream:null, tempPath:null };
-
-    const pushCurrentFile = () => {
-      if (state.filename) {
-        files.push({
-          fieldname: state.name,
-          filename: state.filename,
-          originalName: state.origFilename || null,
-          path: state.tempPath,
-          contentType: state.contentType || null
-        });
-      }
-    };
-
-    const endCurrentPart = () => {
-      if (state.stream) {
-        state.stream.end();
-        pushCurrentFile();
-      }
-      state = { headers:null, name:null, origFilename:null, filename:null, contentType:null, stream:null, tempPath:null };
-    };
-
-    const triggerCallback = () => {
-      if (finished) return;
-      finished = true;
-      try { cb({ fields, files }); } catch(e) { console.error(e); }
-    };
-
-    req.on('data', chunk => {
-      if (finished) return;
-      totalBytes += chunk.length;
-      bytesSinceLast += chunk.length;
-      if (totalBytes > maxBytes) { this.sendJson(res, 413, { success: false, message: "Payload too large" }); req.destroy(); return; }
-
-      const now = Date.now();
-      if (now - lastTick >= 1000) {
-        const kbps = (bytesSinceLast / 1024) / ((now - lastTick)/1000);
-        if (maxKBps && kbps > maxKBps) { this.sendJson(res, 429, { success: false, message: "Upload rate limit exceeded" }); req.destroy(); return; }
-        lastTick = now; bytesSinceLast = 0;
-      }
-
-      buffer = Buffer.concat([buffer, chunk]);
-
-      while (true) {
-        const idx = buffer.indexOf(boundary);
-        if (idx === -1) break;
-
-        const before = buffer.slice(0, idx);
-        if (before.length && state.stream) {
-          let toWrite = before;
-          if (toWrite.length >= 2 && toWrite.slice(-2).toString()==='\r\n') toWrite = toWrite.slice(0,-2);
-          state.stream.write(toWrite);
-        }
-
-        buffer = buffer.slice(idx + boundary.length);
-        if (buffer.slice(0,2).toString() === '--') { endCurrentPart(); triggerCallback(); return; }
-        if (buffer.slice(0,2).toString() === '\r\n') buffer = buffer.slice(2);
-
-        const headerEndIdx = buffer.indexOf('\r\n\r\n');
-        if (headerEndIdx === -1) break;
-
-        const headerPart = buffer.slice(0, headerEndIdx).toString('utf8');
-        buffer = buffer.slice(headerEndIdx + 4);
-
-        const headerLines = headerPart.split('\r\n').map(l=>l.trim()).filter(Boolean);
-        const parsedHeaders = {};
-        headerLines.forEach(l=>{ const i=l.indexOf(':'); if(i===-1) return; parsedHeaders[l.slice(0,i).toLowerCase()]=l.slice(i+1).trim(); });
-        state.headers = parsedHeaders;
-
-        const cd = parsedHeaders['content-disposition'] || '';
-        state.name = cd.match(/name="([^"]+)"/i)?.[1] || null;
-        const orig = cd.match(/filename="([^"]+)"/i)?.[1] || null;
-        state.origFilename = orig ? path.basename(orig) : null;
-        state.contentType = parsedHeaders['content-type'] || null;
-
-        if (state.origFilename) {
-          if (accept.length && !accept.includes(state.contentType)) { this.sendJson(res,415,{success:false,message:'Unsupported Media Type'}); req.destroy(); return; }
-
-          let finalName = state.origFilename;
-          if (routeOptions?.upload?.naming && typeof routeOptions.upload.naming === 'function') {
-            try { finalName = routeOptions.upload.naming(state.origFilename, req); } catch(e) { finalName = this._randomFilename(state.origFilename); }
-          } else {
-            finalName = this._randomFilename(state.origFilename);
-          }
-
-          const tempPath = path.join(folder, finalName);
-
-          if (fs.existsSync(tempPath)) {
-            this.sendJson(res, 409, {
-              success: false,
-              message: 'File with the same name already exists',
-              filename: finalName
-            });
-            req.destroy();
-            return;
-          }
-
-          state.tempPath = tempPath;
-          state.filename = finalName;
-          state.stream = fs.createWriteStream(tempPath);
-        }
-      }
-    });
-
-    req.on('end', () => {
-      if (finished) return;
-      // finalize: if still open, close and push
-      if (state.stream) {
-        try { state.stream.end(); } catch(e) {}
-        pushCurrentFile();
-      }
-      triggerCallback();
-    });
-
-    req.on('error', e => {
-      console.error('upload stream error', e);
-      try { res.writeHead(500); res.end('Upload error'); } catch(e) {}
-    });
-  }
-
-  // wrapper: choose multipart parser or raw buffered upload
-  _handleUpload(req, res, routeOptions, cb) {
-    const contentType = req.headers['content-type'] || '';
-    if (contentType.includes('multipart/form-data')) return this._handleMultipartStream(req, res, routeOptions, cb);
-
-    // raw body upload (small)
-    const maxBytes = (routeOptions && routeOptions.upload && routeOptions.upload.maxBytes) || this.uploadDefaultLimit;
-    const maxKBps = (routeOptions && routeOptions.upload && routeOptions.upload.maxKBps) || this.uploadDefaultMaxKBps || null;
-    let total = 0; let lastTick = Date.now(); let bytesSince = 0;
-    const chunks = [];
-    req.on('data', chunk => {
-      total += chunk.length; bytesSince += chunk.length; chunks.push(chunk);
-      if (total > maxBytes) { res.writeHead(413); res.end('Payload too large'); req.destroy(); return; }
-      const now = Date.now();
-      if (now - lastTick >= 1000) {
-        const kbps = (bytesSince / 1024) / ((now - lastTick)/1000);
-        if (maxKBps && kbps > maxKBps) { res.writeHead(429); res.end('Upload rate limit exceeded'); req.destroy(); return; }
-        lastTick = now; bytesSince = 0;
-      }
-    });
-    req.on('end', () => cb({ buffer: Buffer.concat(chunks), contentType }));
-    req.on('error', e => { console.error('upload error', e); try { res.writeHead(500); res.end('Upload error'); } catch(e) {} });
-  }
-
-  // ---------- asset serving ----------
-  _serveAsset(req, res, relPath) {
-    const fp = this._safeJoin(this.publicPath, relPath);
-    if (!fp) return this.sendJson(res, 403, { success:false, message:'Forbidden' });
-    if (!fs.existsSync(fp)) return this.sendJson(res, 404, { success:false, message:'Not Found' });
-    const mime = this.mimeMap[path.extname(fp).toLowerCase()] || 'application/octet-stream';
-    const headers = Object.assign({ 'Content-Type': mime, 'Cache-Control':'public, max-age=604800, immutable' }, this.securityHeaders);
-    res.writeHead(200, headers);
-    const stream = fs.createReadStream(fp);
-    stream.pipe(res);
-    stream.on('error', e => { console.error('asset stream error', e); try { res.end(); } catch(e){} });
-  }
-
-  // ---------- body collector ----------
-  _collectBody(req, res, maxLen=10_000_000) {
-    return new Promise((resolve, reject) => {
-      const decoder = new StringDecoder('utf8');
-      let raw = '';
-      req.on('data', chunk => { raw += decoder.write(chunk); if (raw.length > maxLen) { req.destroy(); reject({ code:413, message:'Payload too large' }); } });
-      req.on('end', () => {
-        raw += decoder.end();
-        resolve({ raw });
-      });
-      req.on('error', e => reject({ code:400, message:'Request stream error', details:e?.message }));
-    });
-  }
-
-  _getCookie(req, name) {
-    const cookie = req.headers.cookie || '';
-    const parts = cookie.split(';').map(c => c.trim()).filter(Boolean);
-    for (const p of parts) {
-      const idx = p.indexOf('=');
-      if (idx === -1) continue;
-      const k = p.slice(0, idx); const v = p.slice(idx+1);
-      if (k === name) return decodeURIComponent(v);
-    }
-    return null;
-  }
-
-  resolveRedirectTarget(req, preferred, options = {}) {
-    const allowList = Array.isArray(options.allowList) ? options.allowList.filter(Boolean) : [];
-    const fallback = typeof options.fallback === 'string' ? options.fallback : '/';
-
-    const tryNormalize = (value) => {
-      if (!value) return null;
-      const raw = String(value).trim();
-      if (!raw) return null;
-      if (raw.startsWith('//')) return null;
-
-      if (/^https?:\/\//i.test(raw)) {
-        try {
-          const parsed = new URL(raw);
-          const allowedOrigins = new Set(allowList);
-          if (req && req.headers && req.headers.host) {
-            const host = req.headers.host;
-            allowedOrigins.add(`http://${host}`);
-            allowedOrigins.add(`https://${host}`);
-          }
-          if (this.allowedOrigins.includes('*')) {
-            const originHeader = req && req.headers && req.headers.origin;
-            if (originHeader) allowedOrigins.add(originHeader);
-          }
-          if (allowedOrigins.has(parsed.origin)) return parsed.toString();
-        } catch (_) {
-          return null;
-        }
-        return null;
-      }
-
-      return raw.startsWith('/') ? raw : `/${raw}`;
-    };
-
-    return tryNormalize(preferred) || tryNormalize(fallback) || '/';
-  }
-
-  // ---------- helpers for index.html CSP / hoist ----------
-  /**
-   * convert inline style attributes into class names and build a style block (returns new html)
-   * - scans for style="..." on elements and replaces with class="is-<hash>"
-   * - collects `.is-<hash> { ... }` rules and injects <style nonce="..."> into <head>
-   *
-   * NOTE: this is a heuristic helper. It strips inline event handlers (onclick=...) for safety.
-   */
-  _hoistInlineStylesAndStripEvents(html, nonce) {
-    const styleMap = Object.create(null);
-
-    html = html.replace(/(<[a-zA-Z0-9\-]+)([^>]*?)\sstyle\s*=\s*(['"])(.*?)\3([^>]*?)(\/?)>/gi,
-      (match, startTag, beforeAttrs, q, styleStr, afterAttrs, endSlash) => {
-
-        const styleNormalized = styleStr.trim();
-        if (!styleNormalized) return match;
-
-        const hash = crypto.createHash('sha1').update(styleNormalized).digest('hex').slice(0,8);
-        const cls = `is-${hash}`;
-        styleMap[cls] = styleNormalized;
-
-        // remove any inline event handlers in the remaining attrs
-        let combined = (beforeAttrs + ' ' + afterAttrs).trim();
-        combined = combined.replace(/\s*on\w+\s*=\s*(['"])[\s\S]*?\1/gi, '');
-
-        const classMatch = combined.match(/class\s*=\s*(['"])(.*?)\1/i);
-        let newAttrs;
-        if (classMatch) {
-          const existing = classMatch[2];
-          newAttrs = combined.replace(classMatch[0], `class="${existing} ${cls}"`);
-        } else {
-          newAttrs = `${combined} class="${cls}"`.trim();
-        }
-
-        return `${startTag} ${newAttrs}${endSlash}>`;
-      });
-
-    const keys = Object.keys(styleMap);
-    if (keys.length) {
-      let styleBlock = `<style nonce="${nonce}">\n`;
-      for (const k of keys) styleBlock += `.${k} { ${styleMap[k]} }\n`;
-      styleBlock += `</style>\n`;
-
-      if (/<head[^>]*>/i.test(html)) {
-        html = html.replace(/<head([^>]*)>/i, `<head$1>\n${styleBlock}`);
-      } else {
-        html = styleBlock + html;
-      }
-    }
-    return html;
-  }
-
-  _addNonceToScriptAndStyleTags(html, nonce) {
-    const scriptHashes = new Set();
-    const styleHashes = new Set();
-
-    html = html.replace(/<script\b([^>]*)>([\s\S]*?)<\/script>/gi, (match, attrs = '', content = '') => {
-      const hasNonce = /nonce\s*=\s*['"][^'"]+['"]/i.test(attrs);
-      const finalAttrs = hasNonce ? attrs : `${attrs} nonce="${nonce}"`;
-      const trimmed = content.trim();
-      if (trimmed) {
-        const hash = crypto.createHash('sha256').update(trimmed).digest('base64');
-        scriptHashes.add(`'sha256-${hash}'`);
-      }
-      return `<script${finalAttrs}>${content}</script>`;
-    });
-
-    html = html.replace(/<style\b([^>]*)>([\s\S]*?)<\/style>/gi, (match, attrs = '', content = '') => {
-      const hasNonce = /nonce\s*=\s*['"][^'"]+['"]/i.test(attrs);
-      const finalAttrs = hasNonce ? attrs : `${attrs} nonce="${nonce}"`;
-      const trimmed = content.trim();
-      if (trimmed) {
-        const hash = crypto.createHash('sha256').update(trimmed).digest('base64');
-        styleHashes.add(`'sha256-${hash}'`);
-      }
-      return `<style${finalAttrs}>${content}</style>`;
-    });
-
-    return {
-      html,
-      scriptHashes: Array.from(scriptHashes),
-      styleHashes: Array.from(styleHashes)
-    };
-  }
-
-  _prepareHtmlForResponse(html) {
-    const nonce = crypto.randomBytes(32).toString('base64');
-    let processed = this._hoistInlineStylesAndStripEvents(html, nonce);
-    const { html: withNonces, scriptHashes, styleHashes } = this._addNonceToScriptAndStyleTags(processed, nonce);
-    return { html: withNonces, nonce, scriptHashes, styleHashes };
-  }
-
-  _statusFromGraphErrors(errors) {
-    if (!Array.isArray(errors) || errors.length === 0) return 200;
-    const messages = errors.map(err => (err && err.message) ? String(err.message) : '');
-    if (messages.some(msg => /authentication required/i.test(msg))) return 401;
-    if (messages.some(msg => /forbidden/i.test(msg))) return 403;
-    if (messages.some(msg => /not found|geçersiz|unknown field|missing/i.test(msg))) return 400;
-    return 400;
-  }
-
-  async _authenticateRequest(req, res, route) {
-    // 1) Authorization header → Bearer
-    let token = null;
-    const authHeader = req.headers['authorization'] || '';
-    if (authHeader.startsWith('Bearer ')) {
-      token = authHeader.slice(7);
-    }
-
-    // 2) Cookie fallback
-    if (!token) {
-      token = this._getCookie(req, 'auth_token');
-    }
-
-    if (!token) {
-      if (route.options.redirect && (req.headers.accept || '').includes('text/html')) {
-        const safe = this.resolveRedirectTarget(req, route.options.redirect, { fallback: '/', allowList: [] });
-        this.redirectHtml(res, safe);
-        return null;
-      }
-      this.sendJson(res, 401, { success: false, message: 'Unauthorized' });
-      return null;
-    }
-
-    if (!this.authService) {
-      this.sendJson(res, 500, { success: false, message: 'AuthService missing' });
-      return null;
-    }
-
-    const verified = await this.authService.verifyJWT(token);
-    if (!verified) {
-      if (route.options.redirect && (req.headers.accept || '').includes('text/html')) {
-        const safe = this.resolveRedirectTarget(req, route.options.redirect, { fallback: '/', allowList: [] });
-        this.redirectHtml(res, safe);
-        return null;
-      }
-      this.sendJson(res, 401, { success: false, message: 'Invalid token' });
-      return null;
-    }
-
-    const user = verified.user || verified.payload || verified;
-
-    // role check
-    if (route.options.roles) {
-      const allowed = Array.isArray(route.options.roles) ? route.options.roles : [route.options.roles];
-      const has = (user && (allowed.includes(user.role) || (user.roles && user.roles.some(r => allowed.includes(r)))));
-      if (!has) {
-        this.sendJson(res, 403, { success: false, message: 'Forbidden' });
-        return null;
-      }
-    }
-
-    return user;
-  }
-
-
-  // ---------- main request handler ----------
-  async handleRequest(req, res) {
-    try {
-      if (req.method === 'OPTIONS') {
-        const headers = this._buildCorsHeaders(req);
-        // for preflight, typically 204 no-content
-        res.writeHead(204, headers);
-        return res.end();
-      }
-
-      const ip = this._getIp(req);
-      if (this._globalRateCheck(ip)) return this.sendJson(res, 429, { success:false, message:'Too many requests' });
-
-      const parsed = url.parse(req.url || '', true);
-      const pathname = decodeURIComponent(parsed.pathname || '/');
-
-      // static assets
-      if (pathname.startsWith('/assets/')) {
-        const rel = pathname.replace(/^\/assets\//,'');
-        return this._serveAsset(req, res, rel);
-      }
-
-      const route = this.findRoute(req.method, pathname);
-      if (!route) {
-        // fallback HTML pages
-        if (req.method === 'GET') {
-          const htmlFile = this._resolveHtmlFile(pathname);
-          if (htmlFile) {
-            const rawHtml = fs.readFileSync(htmlFile, 'utf8');
-            const prepared = this._prepareHtmlForResponse(rawHtml);
-            return this.sendHtml(res, 200, prepared.html, prepared.nonce, {}, req, {
-              scripts: prepared.scriptHashes,
-              styles: prepared.styleHashes
-            });
-          }
-        }
-        return this.sendJson(res, 404, { success:false, message:'Not found' });
-      }
-
-      if (this._customRateCheck(route, ip)) return this.sendJson(res, 429, { success:false, message:'Too many requests for this endpoint' });
-
-      // -------- auth (route-level) --------
-      let user = null;
-      if (route.options && route.options.auth) {
-        const authHeader = req.headers['authorization'] || '';
-        const token = authHeader.startsWith('Bearer ') ? authHeader.slice(7) : (this._getCookie(req, 'auth_token') || authHeader || '');
-        if (!token) {
-          if (route.options.redirect && (req.headers.accept || '').includes('text/html')) {
-            const safeRedirect = this.resolveRedirectTarget(req, route.options.redirect, { fallback: '/', allowList: [] });
-            return this.redirectHtml(res, safeRedirect);
-          }
-          return this.sendJson(res, 401, { success:false, message:'Unauthorized' });
-        }
-        if (!this.authService) return this.sendJson(res, 500, { success:false, message:'AuthService missing' });
-        const verified = await this.authService.verifyJWT(token);
-        if (!verified) {
-          if (route.options.redirect && (req.headers.accept || '').includes('text/html')) {
-            const safeRedirect = this.resolveRedirectTarget(req, route.options.redirect, { fallback: '/', allowList: [] });
-            return this.redirectHtml(res, safeRedirect);
-          }
-          return this.sendJson(res, 401, { success:false, message:'Invalid token' });
-        }
-        user = verified.user || verified.payload || verified;
-        // role check
-        if (route.options.roles) {
-          const allowed = Array.isArray(route.options.roles) ? route.options.roles : [route.options.roles];
-          const has = (user && (allowed.includes(user.role) || (user.roles && user.roles.some(r=>allowed.includes(r)))));
-          if (!has) return this.sendJson(res, 403, { success:false, message:'Forbidden' });
-        }
-      }
-
-      if (route.path.includes('/:')) req.params = this.extractParams(route.path, pathname);
-      req.user = user;
-
-      // small helper send() for handlers
-      const send = (status, payload, headers) => {
-        if (route.options && route.options.graph) return this.sendGraph(res, status, payload, headers);
-        return this.sendJson(res, status, payload, headers);
-      };
-
-      // ---------- upload handling ----------
-      if (route.options && (route.options.multipart || (req.headers['content-type']||'').includes('multipart/form-data') || route.options.upload)) {
-        return this._handleUpload(req, res, route.options, async (uploadResult) => {
-          req.body = uploadResult;
-          // validate files if accept list provided
-          if (uploadResult.files && uploadResult.files.length) {
-            for (const f of uploadResult.files) {
-              const ext = path.extname(f.filename).toLowerCase();
-              const detected = f.contentType || this.mimeMap[ext] || 'application/octet-stream';
-              if (route.options.upload && route.options.upload.accept && route.options.upload.accept.length) {
-                if (!route.options.upload.accept.includes(detected)) {
-                  try { fs.unlinkSync(f.path); } catch(e) {}
-                  return this.sendJson(res, 415, { success:false, message:'Unsupported Media Type' });
-                }
-              }
-            }
-          }
-
-          // allow handler to use send helper or return value
-          let handled = false;
-          const wrappedSend = (status, payload, headers) => { handled = true; return send(status, payload, headers); };
-
-          const maybe = route.handler.length >= 3 ? await route.handler(req, res, wrappedSend) : await route.handler(req, res, wrappedSend);
-          if (handled) return;
-          if (maybe === true || (maybe && maybe.redirect === true)) {
-            const loc = this.resolveRedirectTarget(req, maybe && maybe.location, {
-              fallback: (route.options && route.options.redirect) || '/',
-              allowList: []
-            });
-            if ((req.headers.accept || '').includes('text/html')) return this.redirectHtml(res, loc);
-            return this.sendJson(res, 204, { success:true, redirect: loc });
-          }
-          if (route.options && route.options.graph) return this.sendGraph(res, 200, maybe);
-          return this.sendJson(res, 200, maybe);
-        });
-      }
-
-      // ---------- normal (non-upload) body handling ----------
-      const collected = await this._collectBody(req, res, 10_000_000);
-      req.rawBody = collected.raw || '';
-
-      if (route.options && route.options.graph) {
-        // GraphQL-special parsing: attempt to parse JSON; fallback to treating raw as { query: raw }
-        const contentType = String(req.headers['content-type'] || '').toLowerCase();
-        if (contentType.includes('application/graphql') || contentType === 'graphql') {
-          // some clients send raw GraphQL string; try to parse JSON first (legacy compat)
-          try { req.body = collected.raw ? JSON.parse(collected.raw) : {}; } catch { req.body = { query: collected.raw }; }
-        } else if (contentType.includes('application/json')) {
-          try { req.body = collected.raw ? JSON.parse(collected.raw) : {}; } catch {
-            return this.sendJson(res, 400, { error: 'Invalid JSON' });
-          }
-        } else {
-          // best-effort
-          try { req.body = collected.raw ? JSON.parse(collected.raw) : {}; } catch {
-            req.body = { query: collected.raw };
-          }
-        }
-      } else {
-        try {
-          req.body = collected.raw ? JSON.parse(collected.raw) : {};
-        } catch {
-          try { req.body = Object.fromEntries(new URLSearchParams(collected.raw)); } catch { req.body = collected.raw || {}; }
-        }
-        if (req.body && typeof req.body === 'object') req.body = this._sanitizeObject(req.body);
-      }
-
-      // ---------- call handler ----------
-      let handled = false;
-      const wrappedSend = (status, payload, headers) => { handled = true; return send(status, payload, headers); };
-
-      const maybe = route.handler.length >= 3 ? await route.handler(req, res, wrappedSend) : await route.handler(req, res, wrappedSend);
-      if (handled) return;
-
-      if (maybe === true || (maybe && maybe.redirect === true)) {
-        const loc = this.resolveRedirectTarget(req, maybe && maybe.location, {
-          fallback: (route.options && route.options.redirect) || '/',
-          allowList: []
-        });
-        if ((req.headers.accept || '').includes('text/html')) return this.redirectHtml(res, loc);
-        return this.sendJson(res, 204, { success:true, redirect: loc });
-      }
-
-      if (route.options && route.options.graph) return this.sendGraph(res, 200, maybe);
-      return this.sendJson(res, 200, maybe);
-
-    } catch (err) {
-      console.error('Request handling error', err);
-      if (!res.headersSent) res.writeHead(500, this.securityHeaders);
-      try { res.end('Internal Server Error'); } catch(e) {}
-    }
-  }
-
-  listen(port = 3000, cb) {
-    const srv = http.createServer((req, res) => this.handleRequest(req, res));
-    srv.listen(port, cb || (() => console.log(`HttpService listening on ${port}`)));
-    return srv;
-  }
-}
-
-module.exports = HttpService;
+'use strict';
+const http = require('http');
+const fs = require('fs');
+const path = require('path');
+const url = require('url');
+const crypto = require('crypto');
+const { StringDecoder } = require('string_decoder');
+
+class HttpService {
+  constructor(authService = null, options = {}) {
+    this.authService = authService;
+
+    // routes + rate limiting
+    this.routes = [];
+    this.globalRateStore = new Map();
+    this.maxRequestsPerMinute = options.maxRequestsPerMinute || 120;
+    this.globalRateWindowMs = options.globalRateWindowMs || 60_000;
+    this.customRateStores = new Map();
+
+    // public / defaults
+    this.publicPath = options.publicPath || path.join(process.cwd(), 'public');
+    this.pagesPath = options.pagesPath || path.join(this.publicPath, 'pages');
+    this.uploadDefaultLimit = options.uploadDefaultLimit || 5 * 1024 * 1024;
+    this.uploadDefaultMaxKBps = options.uploadDefaultMaxKBps || null;
+    this.allowedOrigins = options.allowedOrigins || ['*'];
+
+    // basic mime map
+    this.mimeMap = Object.assign({
+      '.js':'application/javascript', '.css':'text/css',
+      '.png':'image/png', '.jpg':'image/jpeg', '.jpeg':'image/jpeg', '.gif':'image/gif',
+      '.ico':'image/x-icon', '.svg':'image/svg+xml', '.webp':'image/webp',
+      '.json':'application/json', '.xml':'application/xml', '.html':'text/html'
+    }, options.extraMime || {});
+
+    // security headers default
+    this.securityHeaders = Object.assign({
+      'X-Content-Type-Options': 'nosniff',
+      'X-Frame-Options': 'DENY',
+      'Strict-Transport-Security': 'max-age=31536000; includeSubDomains',
+      'Referrer-Policy': 'no-referrer',
+      'Permissions-Policy': 'geolocation=(), microphone=()',
+      'Cross-Origin-Opener-Policy': 'same-origin',
+      'Cross-Origin-Resource-Policy': 'same-origin',
+      'X-DNS-Prefetch-Control': 'off',
+      'X-XSS-Protection': '0'
+    }, options.securityHeaders || {});
+  }
+
+  // HttpService class içine ekle
+_buildCorsHeaders(req, extra = {}) {
+  const headers = Object.assign({}, this.securityHeaders, extra);
+
+  const originHeader = req && req.headers && req.headers.origin;
+  // allowedOrigins: ['*'] veya ['https://fitfak.net', ...]
+  if (this.allowedOrigins.includes('*')) {
+    headers['Access-Control-Allow-Origin'] = originHeader || '*';
+    // If wildcard and credentials true, browsers will reject if credentials included.
+    // So when credentials will be used, prefer echoing originHeader.
+  } else if (originHeader && this.allowedOrigins.includes(originHeader)) {
+    headers['Access-Control-Allow-Origin'] = originHeader;
+  } else {
+    // fallback: don't set Allow-Origin (or set to a safe default)
+    headers['Access-Control-Allow-Origin'] = this.allowedOrigins[0] || '';
+  }
+
+  headers['Access-Control-Allow-Methods'] = 'GET,POST,PUT,DELETE,OPTIONS';
+  headers['Access-Control-Allow-Headers'] = 'Content-Type,Authorization,X-Csrf-Token,Accept,X-Requested-With';
+  headers['Access-Control-Allow-Credentials'] = 'true';
+  headers['Access-Control-Expose-Headers'] = headers['Access-Control-Expose-Headers'] || 'Content-Length, Content-Type';
+  headers['Vary'] = headers['Vary'] ? `${headers['Vary']}, Origin` : 'Origin';
+  return headers;
+}
+
+
+  // ---------- internals ----------
+  _getIp(req) {
+    const xf = req.headers['x-forwarded-for'];
+    return xf ? xf.split(',')[0].trim() : req.socket.remoteAddress;
+  }
+
+  _safeJoin(root, target) {
+    const resolved = path.resolve(root, './' + target);
+    if (!resolved.startsWith(root)) return null;
+    return resolved;
+  }
+
+  _randomFilename(orig) {
+    const ext = path.extname(orig) || '';
+    return `${crypto.randomBytes(16).toString('hex')}${ext}`;
+  }
+
+  _sanitizeString(str) {
+    if (typeof str !== 'string') return str;
+    // remove <script> blocks, remove inline event handlers, escape tags
+    let s = str.replace(/<\s*script[\s\S]*?>[\s\S]*?<\s*\/\s*script\s*>/gi, '');
+    s = s.replace(/ on\w+\s*=\s*(?:"[^"]*"|'[^']*')/gi, '');
+    s = s.replace(/</g,'&lt;').replace(/>/g,'&gt;');
+    return s;
+  }
+
+  _sanitizeObject(obj) {
+    if (!obj || typeof obj !== 'object') return obj;
+    if (Array.isArray(obj)) return obj.map(v => typeof v === 'string' ? this._sanitizeString(v) : this._sanitizeObject(v));
+    const out = {};
+    for (const k of Object.keys(obj)) {
+      const v = obj[k];
+      out[k] = typeof v === 'string' ? this._sanitizeString(v) : this._sanitizeObject(v);
+    }
+    return out;
+  }
+
+  _wantsJson(req) {
+    const accept = (req && req.headers && req.headers.accept) || '';
+    return /application\/json/i.test(accept);
+  }
+
+  _resolveHtmlFile(pathname) {
+    const cleanPath = pathname.replace(/\/+$/, '') || '/';
+    if (cleanPath === '/' || cleanPath === '') {
+      const indexFile = this._safeJoin(this.publicPath, 'index.html');
+      if (indexFile && fs.existsSync(indexFile)) return indexFile;
+      return null;
+    }
+
+    const slug = cleanPath.replace(/^\//, '');
+    const trimmed = slug.startsWith('pages/') ? slug.slice('pages/'.length) : slug;
+    const hasHtmlExtension = trimmed.endsWith('.html');
+
+    const candidates = [];
+    if (trimmed) {
+      const withHtml = hasHtmlExtension ? trimmed : `${trimmed}.html`;
+      candidates.push(this._safeJoin(this.pagesPath, withHtml));
+      candidates.push(this._safeJoin(this.pagesPath, path.join(trimmed, 'index.html')));
+    }
+
+    if (slug.endsWith('.html')) {
+      candidates.push(this._safeJoin(this.publicPath, slug));
+    }
+
+    for (const candidate of candidates) {
+      if (candidate && fs.existsSync(candidate)) return candidate;
+    }
+
+    return null;
+  }
+
+  // ---------- send helpers ----------
+  // sendJson
+sendJson(res, statusCode, payload, extraHeaders = {}, req = null) {
+  if (res.headersSent) return;
+  const safe = (payload && typeof payload === 'object') ? this._sanitizeObject(payload) : payload;
+
+  // build headers (CORS + security)
+  const cors = this._buildCorsHeaders(req, extraHeaders);
+  const headers = Object.assign({
+    'Content-Type':'application/json; charset=utf-8'
+  }, cors);
+
+  // preserve existing Set-Cookie (so cookie set earlier won't be lost)
+  try {
+    const existing = (res.getHeader && res.getHeader('Set-Cookie')) || null;
+    if (existing) headers['Set-Cookie'] = existing;
+  } catch (e) { /* ignore */ }
+
+  res.writeHead(statusCode, headers);
+  res.end(JSON.stringify(safe));
+}
+
+// sendGraph
+sendGraph(res, statusCode, raw, extraHeaders = {}, req = null) {
+  if (res.headersSent) return;
+  const cors = this._buildCorsHeaders(req, extraHeaders);
+  const headers = Object.assign({ 'Content-Type':'application/graphql-response+json; charset=utf-8' }, cors);
+  headers['Vary'] = headers['Vary'] ? `${headers['Vary']}, Accept` : 'Accept';
+
+  try {
+    const existing = (res.getHeader && res.getHeader('Set-Cookie')) || null;
+    if (existing) headers['Set-Cookie'] = existing;
+  } catch (e) {}
+
+  res.writeHead(statusCode, headers);
+  res.end(JSON.stringify(raw));
+}
+
+// sendHtml
+sendHtml(res, statusCode, html, nonce = null, extraHeaders = {}, req = null, hashDirectives = {}) {
+  if (res.headersSent) return;
+  let csp = `default-src 'self'; base-uri 'self'; frame-ancestors 'none'`;
+  if (nonce) {
+    const scriptParts = new Set([`'self'`, `'nonce-${nonce}'`, `'strict-dynamic'`]);
+    const styleParts = new Set([`'self'`, `'nonce-${nonce}'`]);
+    if (Array.isArray(hashDirectives.scripts)) {
+      for (const h of hashDirectives.scripts) scriptParts.add(h);
+    }
+    if (Array.isArray(hashDirectives.styles)) {
+      for (const h of hashDirectives.styles) styleParts.add(h);
+    }
+    csp += `; script-src ${Array.from(scriptParts).join(' ')}`;
+    csp += `; style-src ${Array.from(styleParts).join(' ')}`;
+    csp += `; object-src 'none'`;
+    csp += `; img-src 'self' data:`;
+  } else {
+    csp += `; object-src 'none'; img-src 'self' data:`;
+  }
+
+  const cors = this._buildCorsHeaders(req, extraHeaders);
+  const headers = Object.assign({
+    'Content-Type':'text/html; charset=utf-8',
+    'Content-Security-Policy': csp
+  }, cors);
+
+  try {
+    const existing = (res.getHeader && res.getHeader('Set-Cookie')) || null;
+    if (existing) headers['Set-Cookie'] = existing;
+  } catch (e) {}
+
+  res.writeHead(statusCode, headers);
+  res.end(html);
+}
+
+  redirectHtml(res, location, status = 302) {
+    if (res.headersSent) return;
+    const headers = Object.assign({ 'Location': location, 'Content-Type':'text/html; charset=utf-8' }, this.securityHeaders);
+    res.writeHead(status, headers);
+    res.end(`<html><body>Redirecting to <a href="${location}">${location}</a></body></html>`);
+  }
+
+  // ---------- routing ----------
+  addRoute(method, pathPattern, handler, options = {}) {
+    const route = { method: method.toUpperCase(), path: pathPattern, handler, options };
+    this.routes.push(route);
+    if (options.rateLimit) {
+      const key = `${route.method}:${route.path}`;
+      if (!this.customRateStores.has(key)) this.customRateStores.set(key, new Map());
+    }
+  }
+
+  registerGraphQL(pathPattern, config = {}) {
+    const { schema, parse, execute, contextFactory, allowGetMutations = false } = config;
+    if (!pathPattern) throw new Error('GraphQL pathPattern gerekli.');
+    if (!schema) throw new Error('GraphQL schema tanımlı olmalıdır.');
+    if (typeof parse !== 'function') throw new Error('GraphQL parse fonksiyonu gerekli.');
+    if (typeof execute !== 'function') throw new Error('GraphQL execute fonksiyonu gerekli.');
+
+    const baseOptions = Object.assign({ graph: true }, config.routeOptions || {});
+
+    const ensureUserOnRequest = async (req) => {
+      if (req.user || !this.authService) return;
+      try {
+        const authHeader = req.headers['authorization'] || '';
+        let token = null;
+        if (authHeader.startsWith('Bearer ')) token = authHeader.slice(7);
+        if (!token) token = this._getCookie(req, 'auth_token');
+        if (!token) return;
+        const verified = await this.authService.verifyJWT(token);
+        if (verified) req.user = verified.user || verified.payload || verified;
+      } catch (err) {
+        // ignore token errors, resolver level yetkisi hataya düşecek
+      }
+    };
+
+    const getOperationDefinition = (document, operationName) => {
+      for (const def of document.definitions || []) {
+        if (def.kind !== 'OperationDefinition') continue;
+        if (!operationName) return def;
+        if (def.name && def.name.value === operationName) return def;
+      }
+      return null;
+    };
+
+    const parseVariables = (input) => {
+      if (input == null) return {};
+      if (typeof input === 'string' && input.trim() === '') return {};
+      if (typeof input === 'string') {
+        try { return JSON.parse(input); } catch (err) { throw new Error('variables alanı geçerli JSON olmalıdır.'); }
+      }
+      if (typeof input === 'object') return input;
+      throw new Error('variables alanı desteklenmeyen formatta.');
+    };
+
+    const handler = async (req, res) => {
+      const accept = req.headers.accept || '';
+      if (accept && accept !== '*/*' && !/application\/graphql-response\+json/i.test(accept) && !/application\/json/i.test(accept)) {
+        const headers = this._buildCorsHeaders(req, { 'Content-Type': 'text/plain; charset=utf-8', Allow: 'GET, POST, OPTIONS' });
+        headers['Vary'] = headers['Vary'] ? `${headers['Vary']}, Accept` : 'Accept';
+        res.writeHead(406, headers);
+        res.end('Not Acceptable');
+        return;
+      }
+
+      await ensureUserOnRequest(req);
+
+      let query = null;
+      let variables = {};
+      let operationName = undefined;
+
+      if (req.method === 'GET') {
+        const parsedUrl = new URL(req.url, `http://${req.headers.host || 'localhost'}`);
+        query = parsedUrl.searchParams.get('query');
+        const varsRaw = parsedUrl.searchParams.get('variables');
+        operationName = parsedUrl.searchParams.get('operationName') || undefined;
+        if (!query) {
+          return this.sendGraph(res, 400, { data: null, errors: [{ message: '"query" parametresi zorunludur.' }] }, { Allow: 'GET, POST, OPTIONS' }, req);
+        }
+        try {
+          variables = parseVariables(varsRaw);
+        } catch (err) {
+          return this.sendGraph(res, 400, { data: null, errors: [{ message: err.message }] }, { Allow: 'GET, POST, OPTIONS' }, req);
+        }
+      } else if (req.method === 'POST') {
+        let body = req.body;
+        if (typeof body === 'string') {
+          try { body = JSON.parse(body); } catch (err) {
+            return this.sendGraph(res, 400, { data: null, errors: [{ message: 'Gönderilen gövde geçerli JSON değil.' }] }, { Allow: 'GET, POST, OPTIONS' }, req);
+          }
+        }
+        body = body || {};
+        query = body.query || null;
+        operationName = body.operationName || undefined;
+        try {
+          variables = parseVariables(body.variables);
+        } catch (err) {
+          return this.sendGraph(res, 400, { data: null, errors: [{ message: err.message }] }, { Allow: 'GET, POST, OPTIONS' }, req);
+        }
+        if (!query && typeof req.rawBody === 'string' && req.rawBody.trim()) {
+          query = req.rawBody.trim();
+        }
+        if (!query) {
+          return this.sendGraph(res, 400, { data: null, errors: [{ message: 'GraphQL sorgusu gerekli.' }] }, { Allow: 'GET, POST, OPTIONS' }, req);
+        }
+      } else {
+        return this.sendGraph(res, 405, { data: null, errors: [{ message: 'Yalnızca GET veya POST desteklenir.' }] }, { Allow: 'GET, POST, OPTIONS' }, req);
+      }
+
+      let document;
+      try {
+        document = parse(query);
+      } catch (err) {
+        return this.sendGraph(res, 400, { data: null, errors: [{ message: err.message }] }, { Allow: 'GET, POST, OPTIONS' }, req);
+      }
+
+      const opDef = getOperationDefinition(document, operationName);
+      if (!opDef) {
+        return this.sendGraph(res, 400, { data: null, errors: [{ message: 'Belirtilen operasyon bulunamadı.' }] }, { Allow: 'GET, POST, OPTIONS' }, req);
+      }
+
+      if (req.method === 'GET' && opDef.operation !== 'query' && !allowGetMutations) {
+        return this.sendGraph(res, 405, { data: null, errors: [{ message: 'GET isteğiyle yalnızca query operasyonu çağrılabilir.' }] }, { Allow: 'GET, POST, OPTIONS' }, req);
+      }
+
+      let contextValue = {};
+      if (typeof contextFactory === 'function') {
+        const maybe = await contextFactory({ req, res, user: req.user, authService: this.authService, httpService: this });
+        if (maybe && typeof maybe === 'object') contextValue = maybe;
+      }
+      if (!contextValue || typeof contextValue !== 'object') contextValue = {};
+      contextValue.req = req;
+      contextValue.res = res;
+      contextValue.http = this;
+      contextValue.authService = this.authService;
+      contextValue.user = req.user;
+
+      let executionResult;
+      try {
+        executionResult = await execute({ schema, document, variableValues: variables, contextValue, operationName });
+      } catch (err) {
+        return this.sendGraph(res, 500, { data: null, errors: [{ message: err.message }] }, {}, req);
+      }
+
+      if (!executionResult || typeof executionResult !== 'object') {
+        return this.sendGraph(res, 500, { data: null, errors: [{ message: 'GraphQL yürütmesi beklenmeyen sonuç döndürdü.' }] }, {}, req);
+      }
+
+      if (!Object.prototype.hasOwnProperty.call(executionResult, 'data')) {
+        executionResult = Object.assign({ data: null }, executionResult);
+      }
+
+      const status = this._statusFromGraphErrors(executionResult.errors);
+      return this.sendGraph(res, status, executionResult, {}, req);
+    };
+
+    // CORS preflight / OPTIONS
+    this.addRoute('OPTIONS', pathPattern, (req, res) => {
+      const headers = this._buildCorsHeaders(req, { Allow: 'GET, POST, OPTIONS' });
+      res.writeHead(204, headers);
+      res.end();
+    }, baseOptions);
+
+    this.addRoute('GET', pathPattern, handler, baseOptions);
+    this.addRoute('POST', pathPattern, handler, baseOptions);
+  }
+
+  registerMicrosoftAuthRoutes(options = {}) {
+    if (!this.authService) throw new Error('AuthService gerekli.');
+
+    const loginPath = options.loginPath || '/auth/microsoft';
+    const callbackPath = options.callbackPath || '/auth/microsoft/callback';
+    const logoutPath = options.logoutPath || '/auth/logout';
+    const logoutMethod = (options.logoutMethod || 'POST').toUpperCase();
+    const successRedirect = options.successRedirect || '/';
+    const failureRedirect = options.failureRedirect || '/';
+    const logoutRedirect = options.logoutRedirect || successRedirect;
+    const allowedRedirectOrigins = Array.isArray(options.allowedRedirectOrigins)
+      ? options.allowedRedirectOrigins.filter(Boolean)
+      : [];
+    const cookieOptions = Object.assign({}, options.cookie || {});
+
+    const sendHtmlMessage = (req, res, status, title, message) => {
+      const safeTitle = this._sanitizeString(title);
+      const safeMessage = this._sanitizeString(message);
+      const prepared = this._prepareHtmlForResponse(`<!doctype html><html lang="tr"><head><meta charset="utf-8"/><title>${safeTitle}</title></head><body><main><h1>${safeTitle}</h1><p>${safeMessage}</p></main></body></html>`);
+      return this.sendHtml(res, status, prepared.html, prepared.nonce, {}, req, {
+        scripts: prepared.scriptHashes,
+        styles: prepared.styleHashes
+      });
+    };
+
+    this.addRoute('GET', loginPath, (req, res) => {
+      if (!this.authService.microsoftConfigValid()) {
+        const msg = 'Microsoft OAuth yapılandırması yapılmadı.';
+        if (this._wantsJson(req)) return this.sendJson(res, 503, { success: false, message: msg });
+        if (failureRedirect) {
+          const safe = this.resolveRedirectTarget(req, failureRedirect, { fallback: '/', allowList: allowedRedirectOrigins });
+          return this.redirectHtml(res, safe, 302);
+        }
+        return sendHtmlMessage(req, res, 503, 'Microsoft OAuth kullanılamıyor', msg);
+      }
+
+      const parsedUrl = new URL(req.url, `http://${req.headers.host || 'localhost'}`);
+      const origin = parsedUrl.searchParams.get('origin');
+      const prompt = parsedUrl.searchParams.get('prompt');
+      const loginHint = parsedUrl.searchParams.get('login_hint');
+      const domainHint = parsedUrl.searchParams.get('domain_hint');
+      const codeChallenge = parsedUrl.searchParams.get('code_challenge');
+      const codeChallengeMethod = parsedUrl.searchParams.get('code_challenge_method');
+
+      const statePayload = {};
+      if (origin) statePayload.origin = origin;
+
+      const { url: redirectUrl, state } = this.authService.buildMicrosoftAuthorizationUrl({
+        statePayload: Object.keys(statePayload).length ? statePayload : undefined,
+        prompt,
+        loginHint,
+        domainHint,
+        codeChallenge,
+        codeChallengeMethod
+      });
+
+      if (this._wantsJson(req)) {
+        return this.sendJson(res, 200, { success: true, data: { url: redirectUrl, state } });
+      }
+
+      return this.redirectHtml(res, redirectUrl, 302);
+    });
+
+    this.addRoute('GET', callbackPath, async (req, res) => {
+      const parsedUrl = new URL(req.url, `http://${req.headers.host || 'localhost'}`);
+      const error = parsedUrl.searchParams.get('error');
+      const errorDescription = parsedUrl.searchParams.get('error_description');
+      if (error) {
+        const message = `${error}: ${errorDescription || ''}`.trim();
+        if (this._wantsJson(req)) return this.sendJson(res, 400, { success: false, message });
+        if (failureRedirect) {
+          const safe = this.resolveRedirectTarget(req, failureRedirect, { fallback: '/', allowList: allowedRedirectOrigins });
+          return this.redirectHtml(res, safe, 302);
+        }
+        return sendHtmlMessage(req, res, 400, 'Microsoft OAuth hatası', message || 'Bilinmeyen hata');
+      }
+
+      const code = parsedUrl.searchParams.get('code');
+      const state = parsedUrl.searchParams.get('state');
+      if (!code) {
+        const msg = 'Eksik Microsoft kodu';
+        if (this._wantsJson(req)) return this.sendJson(res, 400, { success: false, message: msg });
+        if (failureRedirect) {
+          const safe = this.resolveRedirectTarget(req, failureRedirect, { fallback: '/', allowList: allowedRedirectOrigins });
+          return this.redirectHtml(res, safe, 302);
+        }
+        return sendHtmlMessage(req, res, 400, 'Microsoft OAuth hatası', msg);
+      }
+
+      try {
+        const result = await this.authService.handleMicrosoftCallback({ code, state });
+        if (result.success && result.data?.cookie?.token) {
+          const cookieCfg = Object.assign({}, cookieOptions);
+          if (result.data.cookie.ttlMs != null) cookieCfg.ttlMs = result.data.cookie.ttlMs;
+          this.authService.setAuthCookieOnResponse(res, result.data.cookie.token, cookieCfg);
+        }
+
+        const stateInfo = result.data?.state;
+        const redirectTarget = this.resolveRedirectTarget(
+          req,
+          stateInfo && stateInfo.origin,
+          { fallback: successRedirect, allowList: allowedRedirectOrigins }
+        );
+
+        if (this._wantsJson(req)) {
+          return this.sendJson(res, 200, {
+            success: true,
+            data: {
+              redirect: redirectTarget,
+              state: stateInfo || null,
+              user: result.data?.user || null
+            }
+          });
+        }
+
+        return this.redirectHtml(res, redirectTarget, 302);
+      } catch (err) {
+        const msg = err && err.message ? err.message : 'Microsoft OAuth işlemi başarısız';
+        if (this._wantsJson(req)) return this.sendJson(res, 500, { success: false, message: msg });
+        if (failureRedirect) {
+          const safe = this.resolveRedirectTarget(req, failureRedirect, { fallback: '/', allowList: allowedRedirectOrigins });
+          return this.redirectHtml(res, safe, 302);
+        }
+        return sendHtmlMessage(req, res, 500, 'Microsoft OAuth işlemi başarısız', msg);
+      }
+    });
+
+    const logoutHandler = (req, res) => {
+      const name = cookieOptions.name || 'auth_token';
+      this.authService.clearAuthCookieOnResponse(res, name, cookieOptions);
+      const target = this.resolveRedirectTarget(req, logoutRedirect, {
+        fallback: successRedirect || '/',
+        allowList: allowedRedirectOrigins
+      });
+      if (this._wantsJson(req)) return this.sendJson(res, 200, { success: true, redirect: target });
+      return this.redirectHtml(res, target || '/', 302);
+    };
+
+    this.addRoute(logoutMethod, logoutPath, logoutHandler);
+    if (logoutMethod !== 'GET') {
+      this.addRoute('GET', logoutPath, logoutHandler);
+    }
+  }
+
+  findRoute(method, pathname) {
+    method = method.toUpperCase();
+    for (const r of this.routes) {
+      if (r.method !== method) continue;
+      if (r.path === pathname) return r;
+      if (r.path.includes('/:') && this._matchDynamicRoute(r.path, pathname)) return r;
+    }
+    return null;
+  }
+
+  _matchDynamicRoute(routePath, actualPath) {
+    const rp = routePath.split('/');
+    const ap = actualPath.split('/');
+    if (rp.length !== ap.length) return false;
+    for (let i=0;i<rp.length;i++){
+      if (rp[i].startsWith(':')) continue;
+      if (rp[i] !== ap[i]) return false;
+    }
+    return true;
+  }
+
+  extractParams(routePath, actualPath) {
+    const params = {};
+    const rp = routePath.split('/');
+    const ap = actualPath.split('/');
+    if (rp.length !== ap.length) return params;
+    for (let i=0;i<rp.length;i++) {
+      if (rp[i].startsWith(':')) params[rp[i].slice(1)] = decodeURIComponent(ap[i]);
+    }
+    return params;
+  }
+
+  // ---------- rate checks ----------
+  _globalRateCheck(ip) {
+    const now = Date.now();
+    const entry = this.globalRateStore.get(ip) || { count: 0, ts: now };
+    if (now - entry.ts > this.globalRateWindowMs) {
+      this.globalRateStore.set(ip, { count: 1, ts: now });
+      return false;
+    }
+    if (entry.count >= this.maxRequestsPerMinute) return true;
+    entry.count++;
+    this.globalRateStore.set(ip, entry);
+    return false;
+  }
+
+  _customRateCheck(route, ip) {
+    const cfg = route.options && route.options.rateLimit;
+    if (!cfg) return false;
+    const key = `${route.method}:${route.path}`;
+    if (!this.customRateStores.has(key)) this.customRateStores.set(key, new Map());
+    const store = this.customRateStores.get(key);
+    const now = Date.now();
+    const entry = store.get(ip) || { count: 0, ts: now };
+    const windowMs = cfg.windowMs || 60_000;
+    if (now - entry.ts > windowMs) { store.set(ip, { count: 1, ts: now }); return false; }
+    if (entry.count >= (cfg.max || 10)) return true;
+    entry.count++;
+    store.set(ip, entry);
+    return false;
+  }
+
+  // ---------- multipart streaming parser ----------
+  _handleMultipartStream(req, res, routeOptions, cb) {
+    const contentType = req.headers['content-type'] || '';
+    const m = contentType.match(/boundary=(?:"([^"]+)"|([^;]+))/i);
+    if (!m) { res.writeHead(400); res.end('Missing boundary'); return; }
+    const boundary = Buffer.from(`--${(m[1]||m[2]).trim()}`);
+
+    const decoder = new StringDecoder('utf8');
+    let buffer = Buffer.alloc(0);
+    const fields = {};
+    const files = [];
+    let finished = false;
+
+    const maxBytes = routeOptions?.upload?.maxBytes || this.uploadDefaultLimit;
+    const maxKBps = routeOptions?.upload?.maxKBps || this.uploadDefaultMaxKBps || null;
+    const accept = routeOptions?.upload?.accept || [];
+
+    let folder = this.publicPath;
+    if (routeOptions?.upload?.folder) folder = path.join(this.publicPath, routeOptions.upload.folder);
+    if (!fs.existsSync(folder)) fs.mkdirSync(folder, { recursive: true });
+
+    let totalBytes = 0, lastTick = Date.now(), bytesSinceLast = 0;
+    let state = { headers:null, name:null, origFilename:null, filename:null, contentType:null, stream:null, tempPath:null };
+
+    const pushCurrentFile = () => {
+      if (state.filename) {
+        files.push({
+          fieldname: state.name,
+          filename: state.filename,
+          originalName: state.origFilename || null,
+          path: state.tempPath,
+          contentType: state.contentType || null
+        });
+      }
+    };
+
+    const endCurrentPart = () => {
+      if (state.stream) {
+        state.stream.end();
+        pushCurrentFile();
+      }
+      state = { headers:null, name:null, origFilename:null, filename:null, contentType:null, stream:null, tempPath:null };
+    };
+
+    const triggerCallback = () => {
+      if (finished) return;
+      finished = true;
+      try { cb({ fields, files }); } catch(e) { console.error(e); }
+    };
+
+    req.on('data', chunk => {
+      if (finished) return;
+      totalBytes += chunk.length;
+      bytesSinceLast += chunk.length;
+      if (totalBytes > maxBytes) { this.sendJson(res, 413, { success: false, message: "Payload too large" }); req.destroy(); return; }
+
+      const now = Date.now();
+      if (now - lastTick >= 1000) {
+        const kbps = (bytesSinceLast / 1024) / ((now - lastTick)/1000);
+        if (maxKBps && kbps > maxKBps) { this.sendJson(res, 429, { success: false, message: "Upload rate limit exceeded" }); req.destroy(); return; }
+        lastTick = now; bytesSinceLast = 0;
+      }
+
+      buffer = Buffer.concat([buffer, chunk]);
+
+      while (true) {
+        const idx = buffer.indexOf(boundary);
+        if (idx === -1) break;
+
+        const before = buffer.slice(0, idx);
+        if (before.length && state.stream) {
+          let toWrite = before;
+          if (toWrite.length >= 2 && toWrite.slice(-2).toString()==='\r\n') toWrite = toWrite.slice(0,-2);
+          state.stream.write(toWrite);
+        }
+
+        buffer = buffer.slice(idx + boundary.length);
+        if (buffer.slice(0,2).toString() === '--') { endCurrentPart(); triggerCallback(); return; }
+        if (buffer.slice(0,2).toString() === '\r\n') buffer = buffer.slice(2);
+
+        const headerEndIdx = buffer.indexOf('\r\n\r\n');
+        if (headerEndIdx === -1) break;
+
+        const headerPart = buffer.slice(0, headerEndIdx).toString('utf8');
+        buffer = buffer.slice(headerEndIdx + 4);
+
+        const headerLines = headerPart.split('\r\n').map(l=>l.trim()).filter(Boolean);
+        const parsedHeaders = {};
+        headerLines.forEach(l=>{ const i=l.indexOf(':'); if(i===-1) return; parsedHeaders[l.slice(0,i).toLowerCase()]=l.slice(i+1).trim(); });
+        state.headers = parsedHeaders;
+
+        const cd = parsedHeaders['content-disposition'] || '';
+        state.name = cd.match(/name="([^"]+)"/i)?.[1] || null;
+        const orig = cd.match(/filename="([^"]+)"/i)?.[1] || null;
+        state.origFilename = orig ? path.basename(orig) : null;
+        state.contentType = parsedHeaders['content-type'] || null;
+
+        if (state.origFilename) {
+          if (accept.length && !accept.includes(state.contentType)) { this.sendJson(res,415,{success:false,message:'Unsupported Media Type'}); req.destroy(); return; }
+
+          let finalName = state.origFilename;
+          if (routeOptions?.upload?.naming && typeof routeOptions.upload.naming === 'function') {
+            try { finalName = routeOptions.upload.naming(state.origFilename, req); } catch(e) { finalName = this._randomFilename(state.origFilename); }
+          } else {
+            finalName = this._randomFilename(state.origFilename);
+          }
+
+          const tempPath = path.join(folder, finalName);
+
+          if (fs.existsSync(tempPath)) {
+            this.sendJson(res, 409, {
+              success: false,
+              message: 'File with the same name already exists',
+              filename: finalName
+            });
+            req.destroy();
+            return;
+          }
+
+          state.tempPath = tempPath;
+          state.filename = finalName;
+          state.stream = fs.createWriteStream(tempPath);
+        }
+      }
+    });
+
+    req.on('end', () => {
+      if (finished) return;
+      // finalize: if still open, close and push
+      if (state.stream) {
+        try { state.stream.end(); } catch(e) {}
+        pushCurrentFile();
+      }
+      triggerCallback();
+    });
+
+    req.on('error', e => {
+      console.error('upload stream error', e);
+      try { res.writeHead(500); res.end('Upload error'); } catch(e) {}
+    });
+  }
+
+  // wrapper: choose multipart parser or raw buffered upload
+  _handleUpload(req, res, routeOptions, cb) {
+    const contentType = req.headers['content-type'] || '';
+    if (contentType.includes('multipart/form-data')) return this._handleMultipartStream(req, res, routeOptions, cb);
+
+    // raw body upload (small)
+    const maxBytes = (routeOptions && routeOptions.upload && routeOptions.upload.maxBytes) || this.uploadDefaultLimit;
+    const maxKBps = (routeOptions && routeOptions.upload && routeOptions.upload.maxKBps) || this.uploadDefaultMaxKBps || null;
+    let total = 0; let lastTick = Date.now(); let bytesSince = 0;
+    const chunks = [];
+    req.on('data', chunk => {
+      total += chunk.length; bytesSince += chunk.length; chunks.push(chunk);
+      if (total > maxBytes) { res.writeHead(413); res.end('Payload too large'); req.destroy(); return; }
+      const now = Date.now();
+      if (now - lastTick >= 1000) {
+        const kbps = (bytesSince / 1024) / ((now - lastTick)/1000);
+        if (maxKBps && kbps > maxKBps) { res.writeHead(429); res.end('Upload rate limit exceeded'); req.destroy(); return; }
+        lastTick = now; bytesSince = 0;
+      }
+    });
+    req.on('end', () => cb({ buffer: Buffer.concat(chunks), contentType }));
+    req.on('error', e => { console.error('upload error', e); try { res.writeHead(500); res.end('Upload error'); } catch(e) {} });
+  }
+
+  // ---------- asset serving ----------
+  _serveAsset(req, res, relPath) {
+    const fp = this._safeJoin(this.publicPath, relPath);
+    if (!fp) return this.sendJson(res, 403, { success:false, message:'Forbidden' });
+    if (!fs.existsSync(fp)) return this.sendJson(res, 404, { success:false, message:'Not Found' });
+    const mime = this.mimeMap[path.extname(fp).toLowerCase()] || 'application/octet-stream';
+    const headers = Object.assign({ 'Content-Type': mime, 'Cache-Control':'public, max-age=604800, immutable' }, this.securityHeaders);
+    res.writeHead(200, headers);
+    const stream = fs.createReadStream(fp);
+    stream.pipe(res);
+    stream.on('error', e => { console.error('asset stream error', e); try { res.end(); } catch(e){} });
+  }
+
+  // ---------- body collector ----------
+  _collectBody(req, res, maxLen=10_000_000) {
+    return new Promise((resolve, reject) => {
+      const decoder = new StringDecoder('utf8');
+      let raw = '';
+      req.on('data', chunk => { raw += decoder.write(chunk); if (raw.length > maxLen) { req.destroy(); reject({ code:413, message:'Payload too large' }); } });
+      req.on('end', () => {
+        raw += decoder.end();
+        resolve({ raw });
+      });
+      req.on('error', e => reject({ code:400, message:'Request stream error', details:e?.message }));
+    });
+  }
+
+  _getCookie(req, name) {
+    const cookie = req.headers.cookie || '';
+    const parts = cookie.split(';').map(c => c.trim()).filter(Boolean);
+    for (const p of parts) {
+      const idx = p.indexOf('=');
+      if (idx === -1) continue;
+      const k = p.slice(0, idx); const v = p.slice(idx+1);
+      if (k === name) return decodeURIComponent(v);
+    }
+    return null;
+  }
+
+  resolveRedirectTarget(req, preferred, options = {}) {
+    const allowList = Array.isArray(options.allowList) ? options.allowList.filter(Boolean) : [];
+    const fallback = typeof options.fallback === 'string' ? options.fallback : '/';
+
+    const tryNormalize = (value) => {
+      if (!value) return null;
+      const raw = String(value).trim();
+      if (!raw) return null;
+      if (raw.startsWith('//')) return null;
+
+      if (/^https?:\/\//i.test(raw)) {
+        try {
+          const parsed = new URL(raw);
+          const allowedOrigins = new Set(allowList);
+          if (req && req.headers && req.headers.host) {
+            const host = req.headers.host;
+            allowedOrigins.add(`http://${host}`);
+            allowedOrigins.add(`https://${host}`);
+          }
+          if (this.allowedOrigins.includes('*')) {
+            const originHeader = req && req.headers && req.headers.origin;
+            if (originHeader) allowedOrigins.add(originHeader);
+          }
+          if (allowedOrigins.has(parsed.origin)) return parsed.toString();
+        } catch (_) {
+          return null;
+        }
+        return null;
+      }
+
+      return raw.startsWith('/') ? raw : `/${raw}`;
+    };
+
+    return tryNormalize(preferred) || tryNormalize(fallback) || '/';
+  }
+
+  // ---------- helpers for index.html CSP / hoist ----------
+  /**
+   * convert inline style attributes into class names and build a style block (returns new html)
+   * - scans for style="..." on elements and replaces with class="is-<hash>"
+   * - collects `.is-<hash> { ... }` rules and injects <style nonce="..."> into <head>
+   *
+   * NOTE: this is a heuristic helper. It strips inline event handlers (onclick=...) for safety.
+   */
+  _hoistInlineStylesAndStripEvents(html, nonce) {
+    const styleMap = Object.create(null);
+
+    html = html.replace(/(<[a-zA-Z0-9\-]+)([^>]*?)\sstyle\s*=\s*(['"])(.*?)\3([^>]*?)(\/?)>/gi,
+      (match, startTag, beforeAttrs, q, styleStr, afterAttrs, endSlash) => {
+
+        const styleNormalized = styleStr.trim();
+        if (!styleNormalized) return match;
+
+        const hash = crypto.createHash('sha1').update(styleNormalized).digest('hex').slice(0,8);
+        const cls = `is-${hash}`;
+        styleMap[cls] = styleNormalized;
+
+        // remove any inline event handlers in the remaining attrs
+        let combined = (beforeAttrs + ' ' + afterAttrs).trim();
+        combined = combined.replace(/\s*on\w+\s*=\s*(['"])[\s\S]*?\1/gi, '');
+
+        const classMatch = combined.match(/class\s*=\s*(['"])(.*?)\1/i);
+        let newAttrs;
+        if (classMatch) {
+          const existing = classMatch[2];
+          newAttrs = combined.replace(classMatch[0], `class="${existing} ${cls}"`);
+        } else {
+          newAttrs = `${combined} class="${cls}"`.trim();
+        }
+
+        return `${startTag} ${newAttrs}${endSlash}>`;
+      });
+
+    const keys = Object.keys(styleMap);
+    if (keys.length) {
+      let styleBlock = `<style nonce="${nonce}">\n`;
+      for (const k of keys) styleBlock += `.${k} { ${styleMap[k]} }\n`;
+      styleBlock += `</style>\n`;
+
+      if (/<head[^>]*>/i.test(html)) {
+        html = html.replace(/<head([^>]*)>/i, `<head$1>\n${styleBlock}`);
+      } else {
+        html = styleBlock + html;
+      }
+    }
+    return html;
+  }
+
+  _addNonceToScriptAndStyleTags(html, nonce) {
+    const scriptHashes = new Set();
+    const styleHashes = new Set();
+
+    html = html.replace(/<script\b([^>]*)>([\s\S]*?)<\/script>/gi, (match, attrs = '', content = '') => {
+      const hasNonce = /nonce\s*=\s*['"][^'"]+['"]/i.test(attrs);
+      const finalAttrs = hasNonce ? attrs : `${attrs} nonce="${nonce}"`;
+      const trimmed = content.trim();
+      if (trimmed) {
+        const hash = crypto.createHash('sha256').update(trimmed).digest('base64');
+        scriptHashes.add(`'sha256-${hash}'`);
+      }
+      return `<script${finalAttrs}>${content}</script>`;
+    });
+
+    html = html.replace(/<style\b([^>]*)>([\s\S]*?)<\/style>/gi, (match, attrs = '', content = '') => {
+      const hasNonce = /nonce\s*=\s*['"][^'"]+['"]/i.test(attrs);
+      const finalAttrs = hasNonce ? attrs : `${attrs} nonce="${nonce}"`;
+      const trimmed = content.trim();
+      if (trimmed) {
+        const hash = crypto.createHash('sha256').update(trimmed).digest('base64');
+        styleHashes.add(`'sha256-${hash}'`);
+      }
+      return `<style${finalAttrs}>${content}</style>`;
+    });
+
+    return {
+      html,
+      scriptHashes: Array.from(scriptHashes),
+      styleHashes: Array.from(styleHashes)
+    };
+  }
+
+  _prepareHtmlForResponse(html) {
+    const nonce = crypto.randomBytes(32).toString('base64');
+    let processed = this._hoistInlineStylesAndStripEvents(html, nonce);
+    const { html: withNonces, scriptHashes, styleHashes } = this._addNonceToScriptAndStyleTags(processed, nonce);
+    return { html: withNonces, nonce, scriptHashes, styleHashes };
+  }
+
+  _statusFromGraphErrors(errors) {
+    if (!Array.isArray(errors) || errors.length === 0) return 200;
+    const messages = errors.map(err => (err && err.message) ? String(err.message) : '');
+    if (messages.some(msg => /authentication required/i.test(msg))) return 401;
+    if (messages.some(msg => /forbidden/i.test(msg))) return 403;
+    if (messages.some(msg => /not found|geçersiz|unknown field|missing/i.test(msg))) return 400;
+    return 400;
+  }
+
+  async _authenticateRequest(req, res, route) {
+    // 1) Authorization header → Bearer
+    let token = null;
+    const authHeader = req.headers['authorization'] || '';
+    if (authHeader.startsWith('Bearer ')) {
+      token = authHeader.slice(7);
+    }
+
+    // 2) Cookie fallback
+    if (!token) {
+      token = this._getCookie(req, 'auth_token');
+    }
+
+    if (!token) {
+      if (route.options.redirect && (req.headers.accept || '').includes('text/html')) {
+        const safe = this.resolveRedirectTarget(req, route.options.redirect, { fallback: '/', allowList: [] });
+        this.redirectHtml(res, safe);
+        return null;
+      }
+      this.sendJson(res, 401, { success: false, message: 'Unauthorized' });
+      return null;
+    }
+
+    if (!this.authService) {
+      this.sendJson(res, 500, { success: false, message: 'AuthService missing' });
+      return null;
+    }
+
+    const verified = await this.authService.verifyJWT(token);
+    if (!verified) {
+      if (route.options.redirect && (req.headers.accept || '').includes('text/html')) {
+        const safe = this.resolveRedirectTarget(req, route.options.redirect, { fallback: '/', allowList: [] });
+        this.redirectHtml(res, safe);
+        return null;
+      }
+      this.sendJson(res, 401, { success: false, message: 'Invalid token' });
+      return null;
+    }
+
+    const user = verified.user || verified.payload || verified;
+
+    // role check
+    if (route.options.roles) {
+      const allowed = Array.isArray(route.options.roles) ? route.options.roles : [route.options.roles];
+      const has = (user && (allowed.includes(user.role) || (user.roles && user.roles.some(r => allowed.includes(r)))));
+      if (!has) {
+        this.sendJson(res, 403, { success: false, message: 'Forbidden' });
+        return null;
+      }
+    }
+
+    return user;
+  }
+
+
+  // ---------- main request handler ----------
+  async handleRequest(req, res) {
+    try {
+      if (req.method === 'OPTIONS') {
+        const headers = this._buildCorsHeaders(req);
+        // for preflight, typically 204 no-content
+        res.writeHead(204, headers);
+        return res.end();
+      }
+
+      const ip = this._getIp(req);
+      if (this._globalRateCheck(ip)) return this.sendJson(res, 429, { success:false, message:'Too many requests' });
+
+      const parsed = url.parse(req.url || '', true);
+      const pathname = decodeURIComponent(parsed.pathname || '/');
+
+      // static assets
+      if (pathname.startsWith('/assets/')) {
+        const rel = pathname.replace(/^\/assets\//,'');
+        return this._serveAsset(req, res, rel);
+      }
+
+      const route = this.findRoute(req.method, pathname);
+      if (!route) {
+        // fallback HTML pages
+        if (req.method === 'GET') {
+          const htmlFile = this._resolveHtmlFile(pathname);
+          if (htmlFile) {
+            const rawHtml = fs.readFileSync(htmlFile, 'utf8');
+            const prepared = this._prepareHtmlForResponse(rawHtml);
+            return this.sendHtml(res, 200, prepared.html, prepared.nonce, {}, req, {
+              scripts: prepared.scriptHashes,
+              styles: prepared.styleHashes
+            });
+          }
+        }
+        return this.sendJson(res, 404, { success:false, message:'Not found' });
+      }
+
+      if (this._customRateCheck(route, ip)) return this.sendJson(res, 429, { success:false, message:'Too many requests for this endpoint' });
+
+      // -------- auth (route-level) --------
+      let user = null;
+      if (route.options && route.options.auth) {
+        const authHeader = req.headers['authorization'] || '';
+        const token = authHeader.startsWith('Bearer ') ? authHeader.slice(7) : (this._getCookie(req, 'auth_token') || authHeader || '');
+        if (!token) {
+          if (route.options.redirect && (req.headers.accept || '').includes('text/html')) {
+            const safeRedirect = this.resolveRedirectTarget(req, route.options.redirect, { fallback: '/', allowList: [] });
+            return this.redirectHtml(res, safeRedirect);
+          }
+          return this.sendJson(res, 401, { success:false, message:'Unauthorized' });
+        }
+        if (!this.authService) return this.sendJson(res, 500, { success:false, message:'AuthService missing' });
+        const verified = await this.authService.verifyJWT(token);
+        if (!verified) {
+          if (route.options.redirect && (req.headers.accept || '').includes('text/html')) {
+            const safeRedirect = this.resolveRedirectTarget(req, route.options.redirect, { fallback: '/', allowList: [] });
+            return this.redirectHtml(res, safeRedirect);
+          }
+          return this.sendJson(res, 401, { success:false, message:'Invalid token' });
+        }
+        user = verified.user || verified.payload || verified;
+        // role check
+        if (route.options.roles) {
+          const allowed = Array.isArray(route.options.roles) ? route.options.roles : [route.options.roles];
+          const has = (user && (allowed.includes(user.role) || (user.roles && user.roles.some(r=>allowed.includes(r)))));
+          if (!has) return this.sendJson(res, 403, { success:false, message:'Forbidden' });
+        }
+      }
+
+      if (route.path.includes('/:')) req.params = this.extractParams(route.path, pathname);
+      req.user = user;
+
+      // small helper send() for handlers
+      const send = (status, payload, headers) => {
+        if (route.options && route.options.graph) return this.sendGraph(res, status, payload, headers);
+        return this.sendJson(res, status, payload, headers);
+      };
+
+      // ---------- upload handling ----------
+      if (route.options && (route.options.multipart || (req.headers['content-type']||'').includes('multipart/form-data') || route.options.upload)) {
+        return this._handleUpload(req, res, route.options, async (uploadResult) => {
+          req.body = uploadResult;
+          // validate files if accept list provided
+          if (uploadResult.files && uploadResult.files.length) {
+            for (const f of uploadResult.files) {
+              const ext = path.extname(f.filename).toLowerCase();
+              const detected = f.contentType || this.mimeMap[ext] || 'application/octet-stream';
+              if (route.options.upload && route.options.upload.accept && route.options.upload.accept.length) {
+                if (!route.options.upload.accept.includes(detected)) {
+                  try { fs.unlinkSync(f.path); } catch(e) {}
+                  return this.sendJson(res, 415, { success:false, message:'Unsupported Media Type' });
+                }
+              }
+            }
+          }
+
+          // allow handler to use send helper or return value
+          let handled = false;
+          const wrappedSend = (status, payload, headers) => { handled = true; return send(status, payload, headers); };
+
+          const maybe = route.handler.length >= 3 ? await route.handler(req, res, wrappedSend) : await route.handler(req, res, wrappedSend);
+          if (handled) return;
+          if (maybe === true || (maybe && maybe.redirect === true)) {
+            const loc = this.resolveRedirectTarget(req, maybe && maybe.location, {
+              fallback: (route.options && route.options.redirect) || '/',
+              allowList: []
+            });
+            if ((req.headers.accept || '').includes('text/html')) return this.redirectHtml(res, loc);
+            return this.sendJson(res, 204, { success:true, redirect: loc });
+          }
+          if (route.options && route.options.graph) return this.sendGraph(res, 200, maybe);
+          return this.sendJson(res, 200, maybe);
+        });
+      }
+
+      // ---------- normal (non-upload) body handling ----------
+      const collected = await this._collectBody(req, res, 10_000_000);
+      req.rawBody = collected.raw || '';
+
+      if (route.options && route.options.graph) {
+        // GraphQL-special parsing: attempt to parse JSON; fallback to treating raw as { query: raw }
+        const contentType = String(req.headers['content-type'] || '').toLowerCase();
+        if (contentType.includes('application/graphql') || contentType === 'graphql') {
+          // some clients send raw GraphQL string; try to parse JSON first (legacy compat)
+          try { req.body = collected.raw ? JSON.parse(collected.raw) : {}; } catch { req.body = { query: collected.raw }; }
+        } else if (contentType.includes('application/json')) {
+          try { req.body = collected.raw ? JSON.parse(collected.raw) : {}; } catch {
+            return this.sendJson(res, 400, { error: 'Invalid JSON' });
+          }
+        } else {
+          // best-effort
+          try { req.body = collected.raw ? JSON.parse(collected.raw) : {}; } catch {
+            req.body = { query: collected.raw };
+          }
+        }
+      } else {
+        try {
+          req.body = collected.raw ? JSON.parse(collected.raw) : {};
+        } catch {
+          try { req.body = Object.fromEntries(new URLSearchParams(collected.raw)); } catch { req.body = collected.raw || {}; }
+        }
+        if (req.body && typeof req.body === 'object') req.body = this._sanitizeObject(req.body);
+      }
+
+      // ---------- call handler ----------
+      let handled = false;
+      const wrappedSend = (status, payload, headers) => { handled = true; return send(status, payload, headers); };
+
+      const maybe = route.handler.length >= 3 ? await route.handler(req, res, wrappedSend) : await route.handler(req, res, wrappedSend);
+      if (handled) return;
+
+      if (maybe === true || (maybe && maybe.redirect === true)) {
+        const loc = this.resolveRedirectTarget(req, maybe && maybe.location, {
+          fallback: (route.options && route.options.redirect) || '/',
+          allowList: []
+        });
+        if ((req.headers.accept || '').includes('text/html')) return this.redirectHtml(res, loc);
+        return this.sendJson(res, 204, { success:true, redirect: loc });
+      }
+
+      if (route.options && route.options.graph) return this.sendGraph(res, 200, maybe);
+      return this.sendJson(res, 200, maybe);
+
+    } catch (err) {
+      console.error('Request handling error', err);
+      if (!res.headersSent) res.writeHead(500, this.securityHeaders);
+      try { res.end('Internal Server Error'); } catch(e) {}
+    }
+  }
+
+  listen(port = 3000, cb) {
+    const srv = http.createServer((req, res) => this.handleRequest(req, res));
+    srv.listen(port, cb || (() => console.log(`HttpService listening on ${port}`)));
+    return srv;
+  }
+}
+
+module.exports = HttpService;