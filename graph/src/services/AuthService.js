'use strict';

const crypto = require('crypto');
const https = require('https');
const fs = require('fs').promises;
const path = require('path');
const { URL } = require('url');
<<<<<<< HEAD

const DEFAULT_USER_PERMISSIONS = (1 << 0) | (1 << 1);
const ADMIN_PERMISSIONS = 0x3FFF;
=======
>>>>>>> 857782ee

class AuthService {
  constructor(opts = {}) {
    this.db = opts.db;
    this.pki = opts.pki;
    this.smtp = opts.smtp;
    this.baseDir = opts.baseDir || path.join(process.cwd(), 'pki');

    this.iterations = 310_000;
    this.keylen = 64;
    this.digest = 'sha512';

    this.tokenTTL = opts.tokenTTLMs || 1000 * 60 * 60; // 1 saat
    this.resetRateLimit = opts.resetRateLimit || 3;
    this.resetRateLimitWindow = opts.resetRateLimitWindow || 1000 * 60 * 10; // 10 dk

    this.tokens = new Map();
    this.tokens.remove = (t) => this.tokens.delete(t);

    this.resetRequestCounts = new Map();

    this.emailSendWindow = opts.emailSendWindow || 1000 * 60 * 10; // 10 dk
    this.lastEmailSends = new Map(); // userId -> { type, token, sentAt }

    const microsoftOpts = Object.assign({}, opts.microsoft || {});
    this.microsoft = {
      tenantId: microsoftOpts.tenantId || opts.microsoftTenantId || 'common',
      clientId: microsoftOpts.clientId || opts.microsoftClientId || null,
      clientSecret: microsoftOpts.clientSecret || opts.microsoftClientSecret || null,
      redirectUri: microsoftOpts.redirectUri || opts.microsoftRedirectUri || null,
      scope: Array.isArray(microsoftOpts.scope)
        ? microsoftOpts.scope
        : String(microsoftOpts.scope || opts.microsoftScope || 'openid profile email offline_access User.Read')
            .split(/\s+/)
            .filter(Boolean),
      authorityHost: microsoftOpts.authorityHost || 'https://login.microsoftonline.com',
      graphHost: microsoftOpts.graphHost || 'https://graph.microsoft.com',
<<<<<<< HEAD
      timeoutMs: microsoftOpts.timeoutMs || 10_000,
      openIdConfigUrl: microsoftOpts.openIdConfigUrl
        || `${(microsoftOpts.authorityHost || 'https://login.microsoftonline.com').replace(/\/$/, '')}/${microsoftOpts.tenantId || opts.microsoftTenantId || 'common'}/v2.0/.well-known/openid-configuration`
    };

    this.microsoftOpenIdConfig = null;
    this.microsoftOpenIdFetchedAt = 0;
    this.microsoftJwks = null;
    this.microsoftJwksFetchedAt = 0;
    this.microsoftJwksTtlMs = microsoftOpts.jwksTtlMs || 60 * 60 * 1000;

=======
      timeoutMs: microsoftOpts.timeoutMs || 10_000
    };

>>>>>>> 857782ee
    const cleanupMs = opts.tokenCleanupIntervalMs || 1000 * 60 * 60;
    this._cleanupHandle = setInterval(() => this._cleanupExpiredTokens(), cleanupMs);
    this._cleanupHandle.unref && this._cleanupHandle.unref();
  }
<<<<<<< HEAD

  _permissionForRole(role, existingPermissionId = null) {
    if (role === 'admin') return ADMIN_PERMISSIONS;
    if (typeof existingPermissionId === 'number' && existingPermissionId > 0) {
      return existingPermissionId;
    }
    return DEFAULT_USER_PERMISSIONS;
  }
=======
>>>>>>> 857782ee

  // -------------------------
  // Path helpers
  // -------------------------
  _userDir(type, userId) {
    const safeId = String(userId || '').trim();
    if (!safeId) throw new Error('User id gerekli.');
    return path.join(this.baseDir, type, safeId);
  }

  keyPathFor(userId) { return path.join(this._userDir('keys', userId), 'private.key.pem'); }
  publicKeyPathFor(userId) { return path.join(this._userDir('keys', userId), 'public.key.pem'); }
  certPathFor(userId) { return path.join(this._userDir('certs', userId), 'certificate.crt.pem'); }

  // -------------------------
  // Token helpers
  // -------------------------
  generateToken(numBytes = 32) { return crypto.randomBytes(numBytes).toString('base64url'); }

  async _storeToken(type, token, record) {
    const rec = Object.assign({}, record, { type, createdAt: Date.now() });
    this.tokens.set(token, rec);
  }

  async _getToken(token) {
    const rec = this.tokens.get(token);
    return rec ? Object.assign({ token }, rec) : null;
  }

  async _deleteToken(token) {
    if (typeof this.tokens.remove === 'function') this.tokens.remove(token);
    else this.tokens.delete(token);
  }

  async _cleanupExpiredTokens() {
    const now = Date.now();
    for (const [t, rec] of this.tokens.entries()) {
      if (!rec || (rec.expiresAt && rec.expiresAt <= now)) this.tokens.delete(t);
    }
  }

  // -------------------------
  // Microsoft OAuth helpers
  // -------------------------
  microsoftConfigValid() {
    return Boolean(this.microsoft && this.microsoft.clientId && this.microsoft.redirectUri);
  }

  _assertMicrosoftConfig() {
    if (!this.microsoftConfigValid()) {
      throw new Error('Microsoft OAuth yapılandırması eksik (clientId veya redirectUri tanımlı değil).');
    }
  }

  buildMicrosoftState(payload = {}) {
    try {
      const base = Object.assign({ ts: Date.now() }, payload || {});
      return Buffer.from(JSON.stringify(base), 'utf8').toString('base64url');
    } catch (err) {
      throw new Error('Microsoft state oluşturulamadı.');
    }
  }

  parseMicrosoftState(state) {
    if (!state) return null;
    try {
      const json = Buffer.from(String(state), 'base64url').toString('utf8');
      return JSON.parse(json);
    } catch (err) {
      return null;
    }
  }

  buildMicrosoftAuthorizationUrl(options = {}) {
    this._assertMicrosoftConfig();

    const state = options.state || (options.statePayload ? this.buildMicrosoftState(options.statePayload) : undefined);
    const authorizeUrl = new URL(`${this.microsoft.authorityHost.replace(/\/$/, '')}/${this.microsoft.tenantId}/oauth2/v2.0/authorize`);
    const params = new URLSearchParams({
      client_id: this.microsoft.clientId,
      response_type: 'code',
      response_mode: 'query',
      redirect_uri: this.microsoft.redirectUri,
      scope: this.microsoft.scope.join(' ')
    });

    if (state) params.set('state', state);
    if (options.prompt) params.set('prompt', options.prompt);
    if (options.loginHint) params.set('login_hint', options.loginHint);
    if (options.domainHint) params.set('domain_hint', options.domainHint);
    if (options.codeChallenge) {
      params.set('code_challenge', options.codeChallenge);
      params.set('code_challenge_method', options.codeChallengeMethod || 'S256');
    }

    authorizeUrl.search = params.toString();
    return { url: authorizeUrl.toString(), state: state || null };
  }

  _httpsRequest(options, body = null, timeoutMs = null) {
    return new Promise((resolve, reject) => {
      const req = https.request({
        method: options.method || 'GET',
        hostname: options.hostname,
        path: options.path,
        headers: options.headers || {},
        port: options.port || 443,
        protocol: options.protocol || 'https:'
      }, (res) => {
        const chunks = [];
        res.on('data', (chunk) => chunks.push(chunk));
        res.on('end', () => {
          const raw = Buffer.concat(chunks).toString('utf8');
          resolve({ statusCode: res.statusCode || 0, headers: res.headers || {}, body: raw });
        });
      });

      req.on('error', reject);
      const to = timeoutMs || this.microsoft.timeoutMs;
      if (to) {
        req.setTimeout(to, () => {
          req.destroy(new Error('HTTPS isteği zaman aşımına uğradı.'));
        });
      }

      if (body) req.write(body);
      req.end();
    });
  }

<<<<<<< HEAD
  async _fetchJsonFromUrl(urlStr, options = {}) {
    const parsed = new URL(urlStr);
    const response = await this._httpsRequest({
      method: options.method || 'GET',
      hostname: parsed.hostname,
      path: parsed.pathname + parsed.search,
      headers: options.headers || {}
    });

    if (response.statusCode < 200 || response.statusCode >= 300) {
      throw new Error(`HTTP ${response.statusCode}`);
    }

    try {
      return JSON.parse(response.body || '{}');
    } catch (err) {
      throw new Error('JSON yanıtı çözümlenemedi');
    }
  }

  async _getMicrosoftOpenIdConfig(force = false) {
    const now = Date.now();
    if (!force && this.microsoftOpenIdConfig && (now - this.microsoftOpenIdFetchedAt < this.microsoftJwksTtlMs)) {
      return this.microsoftOpenIdConfig;
    }

    this._assertMicrosoftConfig();
    const cfg = await this._fetchJsonFromUrl(this.microsoft.openIdConfigUrl);
    this.microsoftOpenIdConfig = cfg;
    this.microsoftOpenIdFetchedAt = now;
    return cfg;
  }

  async _loadMicrosoftJwks(force = false) {
    const now = Date.now();
    if (!force && this.microsoftJwks && (now - this.microsoftJwksFetchedAt < this.microsoftJwksTtlMs)) {
      return this.microsoftJwks;
    }

    const cfg = await this._getMicrosoftOpenIdConfig();
    if (!cfg || !cfg.jwks_uri) throw new Error('Microsoft JWKS adresi bulunamadı.');

    const jwks = await this._fetchJsonFromUrl(cfg.jwks_uri);
    if (!jwks || !Array.isArray(jwks.keys)) throw new Error('Microsoft JWKS yanıtı geçersiz.');

    this.microsoftJwks = jwks;
    this.microsoftJwksFetchedAt = now;
    return jwks;
  }

  async _getMicrosoftJwk(kid) {
    if (!kid) throw new Error('Microsoft token kid alanı eksik.');
    const jwks = await this._loadMicrosoftJwks();
    const found = jwks.keys.find(k => k.kid === kid);
    if (!found) {
      // force refresh once if key not found
      const refreshed = await this._loadMicrosoftJwks(true);
      const retry = refreshed.keys.find(k => k.kid === kid);
      if (!retry) throw new Error('Microsoft JWKS içinde anahtar bulunamadı.');
      return retry;
    }
    return found;
  }

  async verifyMicrosoftIdToken(token) {
    if (!token) return null;
    const parts = String(token).split('.');
    if (parts.length !== 3) return null;

    let header;
    let payload;
    try {
      header = JSON.parse(Buffer.from(parts[0], 'base64url').toString('utf8'));
      payload = JSON.parse(Buffer.from(parts[1], 'base64url').toString('utf8'));
    } catch (err) {
      return null;
    }

    if (!header || !payload || !header.kid) return null;

    let key;
    try {
      key = await this._getMicrosoftJwk(header.kid);
    } catch (err) {
      return null;
    }

    let publicKey;
    try {
      publicKey = crypto.createPublicKey({ key, format: 'jwk' });
    } catch (err) {
      return null;
    }

    const verifierInput = Buffer.from(`${parts[0]}.${parts[1]}`);
    const signature = Buffer.from(parts[2], 'base64url');

    const algorithm = header.alg || 'RS256';
    const algo = algorithm === 'RS256' ? 'RSA-SHA256' : (algorithm === 'RS512' ? 'RSA-SHA512' : null);
    if (!algo) return null;

    const ok = crypto.verify(algo, verifierInput, publicKey, signature);
    if (!ok) return null;

    if (payload.exp && payload.exp * 1000 <= Date.now()) return null;
    if (this.microsoft.clientId) {
      const aud = payload.aud;
      if (Array.isArray(aud)) {
        if (!aud.includes(this.microsoft.clientId)) return null;
      } else if (aud && aud !== this.microsoft.clientId) {
        return null;
      }
    }

    const cfg = await this._getMicrosoftOpenIdConfig().catch(() => null);
    if (cfg && cfg.issuer && payload.iss && payload.iss !== cfg.issuer) return null;

    return payload;
  }

=======
>>>>>>> 857782ee
  async _exchangeMicrosoftCodeForToken(code, codeVerifier) {
    this._assertMicrosoftConfig();
    if (!code) throw new Error('Microsoft authorization code gerekli.');

    const tokenUrl = new URL(`${this.microsoft.authorityHost.replace(/\/$/, '')}/${this.microsoft.tenantId}/oauth2/v2.0/token`);
    const form = new URLSearchParams({
      client_id: this.microsoft.clientId,
      scope: this.microsoft.scope.join(' '),
      redirect_uri: this.microsoft.redirectUri,
      grant_type: 'authorization_code',
      code
    });

    if (this.microsoft.clientSecret) form.set('client_secret', this.microsoft.clientSecret);
    if (codeVerifier) form.set('code_verifier', codeVerifier);

    const body = form.toString();
    const response = await this._httpsRequest({
      method: 'POST',
      hostname: tokenUrl.hostname,
      path: tokenUrl.pathname + tokenUrl.search,
      headers: {
        'Content-Type': 'application/x-www-form-urlencoded',
        'Content-Length': Buffer.byteLength(body, 'utf8').toString()
      }
    }, body);

    let parsed = null;
    try { parsed = JSON.parse(response.body || '{}'); } catch (err) {
      throw new Error('Microsoft token yanıtı çözümlenemedi.');
    }

    if (response.statusCode < 200 || response.statusCode >= 300 || parsed.error) {
      const message = parsed && (parsed.error_description || parsed.error) ? `${parsed.error}: ${parsed.error_description || ''}`.trim() : `HTTP ${response.statusCode}`;
      throw new Error(`Microsoft token isteği başarısız: ${message}`);
    }

    if (!parsed.access_token) throw new Error('Microsoft token yanıtı access_token içermiyor.');
    return parsed;
  }

  async _fetchMicrosoftProfile(accessToken) {
    if (!accessToken) throw new Error('Microsoft access token eksik.');
    const meUrl = new URL('/v1.0/me', this.microsoft.graphHost);

    const response = await this._httpsRequest({
      method: 'GET',
      hostname: meUrl.hostname,
      path: meUrl.pathname + meUrl.search,
      headers: {
        Authorization: `Bearer ${accessToken}`
      }
    });

    let parsed = null;
    try { parsed = JSON.parse(response.body || '{}'); } catch (err) {
      throw new Error('Microsoft Graph yanıtı çözümlenemedi.');
    }

    if (response.statusCode < 200 || response.statusCode >= 300 || parsed.error) {
      const message = parsed && (parsed.error && parsed.error.message) ? parsed.error.message : `HTTP ${response.statusCode}`;
      throw new Error(`Microsoft Graph isteği başarısız: ${message}`);
    }
    return parsed;
  }

  async loginWithMicrosoft(code, options = {}) {
    if (!this.db) throw new Error('Veritabanı servisi yapılandırılmamış.');

    const tokenSet = await this._exchangeMicrosoftCodeForToken(code, options.codeVerifier);
<<<<<<< HEAD
    if (!tokenSet.id_token) throw new Error('Microsoft yanıtı id_token içermiyor.');

    const idTokenPayload = await this.verifyMicrosoftIdToken(tokenSet.id_token);
    if (!idTokenPayload) throw new Error('Microsoft id_token doğrulanamadı.');

    const profile = await this._fetchMicrosoftProfile(tokenSet.access_token);
    const statePayload = options.state ? this.parseMicrosoftState(options.state) : null;

    const email = profile.mail || profile.userPrincipalName || profile.preferredUsername || idTokenPayload.preferred_username || idTokenPayload.email;
    if (!email) throw new Error('Microsoft hesabı e-posta bilgisi içermiyor.');

    const uniqueMicrosoftId = idTokenPayload.oid || idTokenPayload.sub || profile.id;
    if (!uniqueMicrosoftId) throw new Error('Microsoft kullanıcısı için benzersiz kimlik alınamadı.');

    let user = await this.db.findOne('users', { microsoftId: uniqueMicrosoftId });
=======
    const profile = await this._fetchMicrosoftProfile(tokenSet.access_token);
    const statePayload = options.state ? this.parseMicrosoftState(options.state) : null;

    const email = profile.mail || profile.userPrincipalName || profile.preferredUsername;
    if (!email) throw new Error('Microsoft hesabı e-posta bilgisi içermiyor.');

    let user = await this.db.findOne('users', { microsoftId: profile.id });
>>>>>>> 857782ee
    if (!user) user = await this.db.findOne('users', { email });

    const timestamp = new Date().toISOString();
    const basePatch = {
<<<<<<< HEAD
      microsoftId: uniqueMicrosoftId,
      microsoftObjectId: idTokenPayload.oid || null,
      microsoftTenantId: idTokenPayload.tid || this.microsoft.tenantId,
      microsoftUniqueName: idTokenPayload.preferred_username || null,
=======
      microsoftId: profile.id,
      microsoftTenantId: this.microsoft.tenantId,
>>>>>>> 857782ee
      lastMicrosoftLogin: timestamp
    };
    if (tokenSet.refresh_token) basePatch.microsoftRefreshToken = tokenSet.refresh_token;

<<<<<<< HEAD
    const firstLogin = !user || !user.lastMicrosoftLogin;

=======
>>>>>>> 857782ee
    if (!user) {
      const display = typeof profile.displayName === 'string' ? profile.displayName.trim() : '';
      const displayParts = display ? display.split(/\s+/) : [];
      const given = profile.givenName || displayParts[0] || email;
      const family = profile.surname || (displayParts.length > 1 ? displayParts.slice(1).join(' ') : '');
<<<<<<< HEAD
      const permissionId = this._permissionForRole('user');
=======
>>>>>>> 857782ee
      user = await this.db.insert('users', {
        email,
        name: given,
        surname: family,
        role: 'user',
<<<<<<< HEAD
        permissionId,
=======
>>>>>>> 857782ee
        passwordHash: 'microsoft-oauth',
        verified: true,
        authProvider: 'microsoft',
        ...basePatch
      });
    } else {
      const provider = user.authProvider && user.authProvider !== 'local' ? user.authProvider : 'microsoft';
      const patch = Object.assign({}, basePatch, {
        verified: true,
        authProvider: provider
      });
<<<<<<< HEAD
      patch.permissionId = this._permissionForRole(user.role || 'user', user.permissionId);
=======
>>>>>>> 857782ee
      if (!user.name) {
        const display = typeof profile.displayName === 'string' ? profile.displayName.trim() : '';
        if (profile.givenName) patch.name = profile.givenName;
        else if (display) patch.name = display.split(/\s+/)[0];
      }
      if (!user.surname) {
        if (profile.surname) patch.surname = profile.surname;
        else if (typeof profile.displayName === 'string') {
          const parts = profile.displayName.trim().split(/\s+/);
          if (parts.length > 1) patch.surname = parts.slice(1).join(' ');
        }
      }
      if (!user.email && email) patch.email = email;
      const updated = await this.db.update('users', user.id, patch);
      if (updated) user = updated;
    }

<<<<<<< HEAD
    const certInfo = await this.ensureCertificateForUser(user);

    if (firstLogin && this.smtp) {
      try {
        this.smtp.send({
          from: 'network@fitfak.net',
          to: email,
          subject: 'Microsoft ile oturum açma tamamlandı',
          message: `Merhaba ${user.name || ''},<br/>Microsoft hesabınızla ilk oturum açma işleminiz tamamlandı.<br/>PKI sertifikanız ${certInfo.created ? 'oluşturuldu.' : 'mevcut sertifikanız kullanılacaktır.'}`
        });
      } catch (e) {
        // ignore mail failures
      }
    }

    const cookieTtlMs = idTokenPayload.exp ? Math.max(0, (idTokenPayload.exp * 1000) - Date.now()) : this.tokenTTL;
=======
    await this.ensureCertificateForUser(user);
    const token = await this.createJWT(user);
>>>>>>> 857782ee

    return {
      success: true,
      data: {
<<<<<<< HEAD
        token: tokenSet.id_token,
        cookie: { token: tokenSet.id_token, ttlMs: cookieTtlMs },
=======
        token,
>>>>>>> 857782ee
        user: {
          id: user.id,
          email: user.email,
          name: user.name,
          surname: user.surname,
          role: user.role
        },
        state: statePayload,
        expiresIn: tokenSet.expires_in || null,
        scope: tokenSet.scope || null
      }
    };
  }

  async handleMicrosoftCallback(params = {}) {
    const result = await this.loginWithMicrosoft(params.code, { state: params.state, codeVerifier: params.codeVerifier });
    return result;
  }

  // -------------------------
  // Email send rate-limiting
  // -------------------------
  async _shouldSendEmail(userId, type) {
    const prev = this.lastEmailSends.get(userId);
    if (prev && prev.type === type && (Date.now() - prev.sentAt < this.emailSendWindow)) {
      return { send: false, token: prev.token };
    }
    return { send: true };
  }

  async _markEmailSent(userId, type, token) {
    this.lastEmailSends.set(userId, { type, token, sentAt: Date.now() });
  }

  // -------------------------
  // Password helpers
  // -------------------------
  hashPassword(password) {
    const salt = crypto.randomBytes(16);
    const hash = crypto.pbkdf2Sync(password, salt, this.iterations, this.keylen, this.digest);
    return `pbkdf2-${this.iterations}-${salt.toString('hex')}-${hash.toString('hex')}`;
  }

  async verifyPassword(password, storedHash) {
    if (!storedHash || typeof storedHash !== 'string') return false;
    const parts = storedHash.split('-');
    if (parts.length < 4 || parts[0] !== 'pbkdf2') throw new Error('Unsupported hash type');
    const iter = parseInt(parts[1], 10);
    const salt = Buffer.from(parts[2], 'hex');
    const original = Buffer.from(parts[3], 'hex');
    const test = crypto.pbkdf2Sync(password, salt, iter, original.length, this.digest);
    return crypto.timingSafeEqual(original, test);
  }

  // -------------------------
  // Validation helpers
  // -------------------------
  validateEmail(email) {
    const re = /^[^\s@]+@[^\s@]+\.[^\s@]+$/;
    if (!email || !re.test(email)) return { ok: false, message: 'Geçerli bir email adresi giriniz.' };
    return { ok: true };
  }

  validatePasswordRules(password) {
    const pw = password === undefined || password === null ? '' : String(password);
    if (pw.length === 0) return { ok: false, message: 'Şifre boş olamaz.' };
    if (pw.length < 8) return { ok: false, message: 'Şifre en az 8 karakter olmalıdır.' };
    if (!/[a-z]/.test(pw)) return { ok: false, message: 'Şifre en az bir küçük harf içermelidir.' };
    if (!/[A-Z]/.test(pw)) return { ok: false, message: 'Şifre en az bir büyük harf içermelidir.' };
    if (!/[0-9]/.test(pw)) return { ok: false, message: 'Şifre en az bir rakam içermelidir.' };
    if (!/[!@#$%^&*(),.?":{}|<>]/.test(pw)) return { ok: false, message: 'Şifre en az bir özel karakter içermelidir.' };
    return { ok: true };
  }

  // -------------------------
  // Register & Email verification
  // -------------------------
<<<<<<< HEAD
  async register() {
    throw new Error('Parola ile kayıt ve giriş devre dışı bırakıldı. Lütfen Microsoft ile oturum açın.');
  }

  async verifyEmailToken() {
    return { success: false, message: 'Parola tabanlı doğrulama devre dışıdır.' };
  }

  async verifyEmail() { return { success: false, message: 'Parola tabanlı doğrulama devre dışıdır.' }; }
=======
  async register({ email, name, surname, schoolNumber, password, role, originUrl }) {
    const emailCheck = this.validateEmail(email);
    if (!emailCheck.ok) throw new Error(emailCheck.message);

    const exists = await this.db.findOne('users', { email });
    if (exists) throw new Error('Bu email zaten kayıtlı.');

    const pwCheck = this.validatePasswordRules(password);
    if (!pwCheck.ok) throw new Error(pwCheck.message);

    const passwordHash = this.hashPassword(password);
    const user = await this.db.insert('users', {
      email, name, surname, schoolNumber,
      role: role || 'user',
      passwordHash,
      verified: false,
      authProvider: 'local'
    });

    await this.ensureCertificateForUser(user);

    const check = await this._shouldSendEmail(user.id, 'emailVerification');
    let token;
    if (!check.send) {
      token = check.token;
    } else {
      token = this.generateToken(32);
      await this._storeToken('emailVerification', token, { userId: user.id, expiresAt: Date.now() + this.tokenTTL });

      if (this.smtp) {
        const origin = originUrl || 'https://fitfak.net';
        const verifyUrl = `${origin.replace(/\/$/, '')}/graph/auth/${token}/verify`;
        await this.smtp.send({
          from: 'network@fitfak.net',
          to: email,
          subject: 'Email Doğrulama',
          message: `Merhaba ${name},<br>Email doğrulamak için <a href="${verifyUrl}">buraya tıklayın</a>. Bu bağlantı 1 saat geçerlidir.`
        });
      }

      await this._markEmailSent(user.id, 'emailVerification', token);
    }

    return { success: true, userId: user.id, tokenSent: !!this.smtp, token };
  }

  async verifyEmailToken(token) {
    const rec = await this._getToken(token);
    if (!rec || rec.type !== 'emailVerification') return { success: false, message: 'Geçersiz veya süresi dolmuş bağlantı.' };
    if (Date.now() > rec.expiresAt) {
      await this._deleteToken(token);
      return { success: false, message: 'Bağlantı süresi dolmuş.' };
    }
    await this.db.update('users', rec.userId, { verified: true });
    await this._deleteToken(token);
    return { success: true };
  }

  async verifyEmail(token) { return this.verifyEmailToken(token); }
>>>>>>> 857782ee

  // -------------------------
  // Password reset
  // -------------------------
<<<<<<< HEAD
  async requestPasswordReset() {
    return { success: false, message: 'Parola sıfırlama Microsoft dışı hesaplar için devre dışıdır.' };
  }

  async validatePasswordResetToken() {
    return { valid: false, message: 'Parola sıfırlama devre dışı bırakıldı.' };
  }

  async resetPasswordToken() {
    return { success: false, message: 'Parola sıfırlama devre dışı bırakıldı.' };
  }

  async resetPassword() { return { success: false, message: 'Parola sıfırlama devre dışı bırakıldı.' }; }
=======
  async requestPasswordReset(email, ip, originUrl) {
    const emailCheck = this.validateEmail(email);
    if (!emailCheck.ok) return { success: false, message: emailCheck.message };

    const user = await this.db.findOne('users', { email });
    if (!user) return { success: false, message: 'Email bulunamadı.' };

    const now = Date.now();
    const reqInfo = this.resetRequestCounts.get(ip) || { count: 0, firstRequestAt: now };
    if (now - reqInfo.firstRequestAt > this.resetRateLimitWindow) {
      reqInfo.count = 0;
      reqInfo.firstRequestAt = now;
    }
    if (reqInfo.count >= this.resetRateLimit) {
      return { success: false, message: 'Çok fazla istek. Lütfen biraz bekleyin.' };
    }
    reqInfo.count++;
    this.resetRequestCounts.set(ip, reqInfo);

    const check = await this._shouldSendEmail(user.id, 'passwordReset');
    let token;
    if (!check.send) {
      token = check.token;
    } else {
      token = this.generateToken(32);
      await this._storeToken('passwordReset', token, { userId: user.id, expiresAt: now + this.tokenTTL, ip });

      if (this.smtp) {
        const origin = originUrl || 'https://fitfak.net';
        const resetUrl = `${origin.replace(/\/$/, '')}/graph/auth/${token}/reset`;
        await this.smtp.send({
          from: 'network@fitfak.net',
          to: email,
          subject: 'Parola Sıfırlama',
          message: `Parolanızı sıfırlamak için <a href="${resetUrl}">buraya tıklayın</a>. Bu bağlantı 1 saat içinde geçerlidir.`
        });
      }

      await this._markEmailSent(user.id, 'passwordReset', token);
    }

    return { success: true, tokenSent: !!this.smtp, token };
  }

  async validatePasswordResetToken(token) {
    const rec = await this._getToken(token);
    if (!rec || rec.type !== 'passwordReset') return { valid: false, message: 'Geçersiz veya süresi dolmuş bağlantı.' };
    if (Date.now() > rec.expiresAt) {
      await this._deleteToken(token);
      return { valid: false, message: 'Bağlantı süresi dolmuş.' };
    }
    return { valid: true, userId: rec.userId };
  }

  async resetPasswordToken(token, newPassword) {
    const rec = await this._getToken(token);
    if (!rec || rec.type !== 'passwordReset') return { success: false, message: 'Geçersiz veya süresi dolmuş bağlantı.' };
    if (Date.now() > rec.expiresAt) {
      await this._deleteToken(token);
      return { success: false, message: 'Bağlantı süresi dolmuş.' };
    }

    const pwCheck = this.validatePasswordRules(newPassword);
    if (!pwCheck.ok) return { success: false, message: pwCheck.message };

    const passwordHash = this.hashPassword(String(newPassword));
    await this.db.update('users', rec.userId, { passwordHash });
    await this._deleteToken(token);
    return { success: true, message: 'Parola başarıyla güncellendi.' };
  }

  async resetPassword(token, newPassword) { return this.resetPasswordToken(token, newPassword); }
>>>>>>> 857782ee

  // -------------------------
  // PKI JWT
  // -------------------------
  async ensureCertificateForUser(user) {
<<<<<<< HEAD
    if (!user || !user.id) return { created: false };
    if (!this.pki || typeof this.pki.createCertForUser !== 'function') return { created: false };

    try {
      if (typeof this.pki.migrateLegacyMaterial === 'function') {
        try { this.pki.migrateLegacyMaterial(user.id); } catch (_) {}
      }
      await fs.access(this.keyPathFor(user.id));
      await fs.access(this.certPathFor(user.id));
      return { created: false, skipped: true };
    } catch (err) {
      try {
        await fs.mkdir(path.dirname(this.keyPathFor(user.id)), { recursive: true });
        await fs.mkdir(path.dirname(this.certPathFor(user.id)), { recursive: true });
      } catch (_) {}

      const created = await this.pki.createCertForUser(user);
      if (created && !created.skipped && this.db) {
        try {
          await this.db.update('users', user.id, { pkiIssuedAt: new Date().toISOString() });
        } catch (e) {
          // update best-effort
        }
      }
      return { created: !created?.skipped, details: created };
    }
  }

  async verifyJWT(token) {
    const payload = await this.verifyMicrosoftIdToken(token);
    if (!payload) return null;

    if (!this.db) return { payload };

    let user = null;
    const identifiers = [];
    if (payload.oid) identifiers.push({ microsoftId: payload.oid });
    if (payload.sub) identifiers.push({ microsoftId: payload.sub });
    if (payload.preferred_username) identifiers.push({ email: payload.preferred_username });
    if (payload.email) identifiers.push({ email: payload.email });

    for (const filter of identifiers) {
      user = await this.db.findOne('users', filter);
      if (user) break;
    }

    if (!user) return null;

    if (user && (user.permissionId == null || user.permissionId < 0)) {
      const normalized = this._permissionForRole(user.role || 'user', user.permissionId);
      if (this.db && normalized !== user.permissionId) {
        try {
          const updated = await this.db.update('users', user.id, { permissionId: normalized });
          if (updated) user = updated;
        } catch (_) {}
      } else {
        user.permissionId = normalized;
      }
    }

    return { user, payload };
  }

  async login(email, password) {
    return { success: false, message: 'Parola tabanlı giriş devre dışı bırakıldı.' };
  }

  async authorize(token, allowedRoles = []) {
    const result = await this.verifyJWT(token);
    if (!result || !result.user) return null;
    if (!Array.isArray(allowedRoles) || allowedRoles.length === 0) return result;

    const userRoles = [];
    if (result.user.role) userRoles.push(result.user.role);
    if (Array.isArray(result.user.roles)) userRoles.push(...result.user.roles);

    const hasRole = userRoles.some(r => allowedRoles.includes(r));
    if (!hasRole) return null;
    return result;
  }
=======
    if (!user || !user.id) return null;
    if (!this.pki || typeof this.pki.createCertForUser !== 'function') return null;
    try {
      await fs.access(this.keyPathFor(user.id));
      await fs.access(this.certPathFor(user.id));
      return null;
    } catch (err) {
      return this.pki.createCertForUser(user);
    }
  }

  async createJWT(user, ttlSec = 3600) {
    const header = Buffer.from(JSON.stringify({ alg: 'ES256', typ: 'JWT' })).toString('base64url');
    const exp = Math.floor(Date.now() / 1000) + ttlSec;
    const payloadObj = { id: user.id, role: user.role, exp };
    const payload = Buffer.from(JSON.stringify(payloadObj)).toString('base64url');

    const dataToSign = `${header}.${payload}`;
    const privKey = await fs.readFile(this.keyPathFor(user.id), 'utf8');

    // crypto.sign ile ieee-p1363 raw r||s formatı
    const sigBuf = crypto.sign(null, Buffer.from(dataToSign), { key: privKey, dsaEncoding: 'ieee-p1363' });
    const sig = sigBuf.toString('base64url');
    return `${dataToSign}.${sig}`;
  }

  async verifyJWT(token) {
    try {
      const [headerB64, payloadB64, sigB64] = token.split('.');
      if (!headerB64 || !payloadB64 || !sigB64) return null;
      const payloadObj = JSON.parse(Buffer.from(payloadB64, 'base64url').toString());
      const certPem = await fs.readFile(this.certPathFor(payloadObj.id), 'utf8');

      const verifierInput = Buffer.from(`${headerB64}.${payloadB64}`);
      const sigBuf = Buffer.from(sigB64, 'base64url');

      const ok = crypto.verify(null, verifierInput, { key: certPem, dsaEncoding: 'ieee-p1363' }, sigBuf);
      if (!ok) return null;
      if (payloadObj.exp < Math.floor(Date.now() / 1000)) return null;
      return payloadObj;
    } catch (err) {
      return null;
    }
  }

  async login(email, password) {
    const emailCheck = this.validateEmail(email);
    if (!emailCheck.ok) return { success: false, message: emailCheck.message };

    const user = await this.db.findOne('users', { email });
    if (!user) return { success: false, message: 'Email bulunamadı.' };
    if (!user.verified) return { success: false, message: 'Email doğrulanmamış.' };

    if (!user.passwordHash || user.passwordHash === 'microsoft-oauth') {
      return { success: false, message: 'Bu hesap Microsoft ile oturum açıyor.' };
    }

    const valid = await this.verifyPassword(password, user.passwordHash);
    if (!valid) return { success: false, message: 'Geçersiz şifre.' };

    await this.ensureCertificateForUser(user);
    const token = await this.createJWT(user);
    return { success: true, data: { token } };
  }

  async authorize(token, allowedRoles = []) {
    const payload = await this.verifyJWT(token);
    if (!payload || !allowedRoles.includes(payload.role)) return null;
    return payload;
  }
>>>>>>> 857782ee

    _serializeCookie(name, value, opts = {}) {
    const parts = [`${name}=${encodeURIComponent(String(value || ''))}`];

    if (opts.maxAge !== undefined && opts.maxAge !== null) {
      parts.push(`Max-Age=${Math.floor(Number(opts.maxAge))}`);
    }
    if (opts.expires) {
      const d = (opts.expires instanceof Date) ? opts.expires : new Date(opts.expires);
      parts.push(`Expires=${d.toUTCString()}`);
    }
    parts.push(`Path=${opts.path || '/'}`);

    if (opts.domain) parts.push(`Domain=${opts.domain}`);
    if (opts.httpOnly) parts.push('HttpOnly');
    if (opts.secure) parts.push('Secure');

    if (opts.sameSite) {
      // normalize to Lax/Strict/None
      const s = String(opts.sameSite).toLowerCase();
      if (['lax','strict','none'].includes(s)) {
        parts.push(`SameSite=${s.charAt(0).toUpperCase() + s.slice(1)}`);
      }
    }

    return parts.join('; ');
  }

  /**
   * Returns a serialized Set-Cookie header string for an auth token.
   * token: raw token string
   * opts: { name, ttlMs, maxAge (seconds) override, sameSite, secure, path, domain, httpOnly }
   *
   * By default: httpOnly true, secure => NODE_ENV==='production', sameSite 'Lax'
   */
  buildAuthCookieHeader(token, opts = {}) {
    const name = opts.name || 'auth_token';
    const ttlMs = (opts.ttlMs != null) ? Number(opts.ttlMs) : Number(this.tokenTTL || 3600 * 1000);
    const defaults = {
      path: opts.path || '/',
      httpOnly: (opts.httpOnly !== undefined) ? opts.httpOnly : true,
      secure: (opts.secure !== undefined) ? opts.secure : (process.env.NODE_ENV === 'production'),
      sameSite: opts.sameSite || 'Lax'
    };

    // prefer explicit maxAge in seconds, otherwise compute from ttlMs
    const maxAge = (opts.maxAge !== undefined && opts.maxAge !== null)
      ? Number(opts.maxAge)
      : Math.floor(ttlMs / 1000);

    const cookieOpts = Object.assign({}, defaults, { maxAge });

    return this._serializeCookie(name, token, cookieOpts);
  }

  buildClearCookieHeader(name = 'auth_token', opts = {}) {
    const defaults = {
      path: opts.path || '/',
      httpOnly: (opts.httpOnly !== undefined) ? opts.httpOnly : true,
      secure: (opts.secure !== undefined) ? opts.secure : (process.env.NODE_ENV === 'production'),
      sameSite: opts.sameSite || 'Lax'
    };
    // Max-Age=0 ensures deletion; Also include Expires in the past for compatibility
    const cookieOpts = Object.assign({}, defaults, { maxAge: 0, expires: new Date(0) });
    return this._serializeCookie(name, '', cookieOpts);
  }

  attachSetCookieHeader(res, headerStr) {
    try {
      const existing = res.getHeader && res.getHeader('Set-Cookie');
      if (!existing) {
        res.setHeader('Set-Cookie', headerStr);
        return;
      }
      if (Array.isArray(existing)) {
        const arr = existing.slice();
        arr.push(headerStr);
        res.setHeader('Set-Cookie', arr);
        return;
      }
      // single string -> convert to array
      res.setHeader('Set-Cookie', [String(existing), headerStr]);
    } catch (e) {
      // best-effort fallback
      try { res.setHeader('Set-Cookie', headerStr); } catch(e2) {}
    }
  }

  setAuthCookieOnResponse(res, token, opts = {}) {
    const headerStr = this.buildAuthCookieHeader(token, opts);
    this.attachSetCookieHeader(res, headerStr);
  }

  clearAuthCookieOnResponse(res, name = 'auth_token', opts = {}) {
    const headerStr = this.buildClearCookieHeader(name, opts);
    this.attachSetCookieHeader(res, headerStr);
  }

  shutdown() {
    clearInterval(this._cleanupHandle);
  }
}

module.exports = { AuthService };
<|MERGE_RESOLUTION|>--- conflicted
+++ resolved
@@ -1,1035 +1,774 @@
-'use strict';
-
-const crypto = require('crypto');
-const https = require('https');
-const fs = require('fs').promises;
-const path = require('path');
-const { URL } = require('url');
-<<<<<<< HEAD
-
-const DEFAULT_USER_PERMISSIONS = (1 << 0) | (1 << 1);
-const ADMIN_PERMISSIONS = 0x3FFF;
-=======
->>>>>>> 857782ee
-
-class AuthService {
-  constructor(opts = {}) {
-    this.db = opts.db;
-    this.pki = opts.pki;
-    this.smtp = opts.smtp;
-    this.baseDir = opts.baseDir || path.join(process.cwd(), 'pki');
-
-    this.iterations = 310_000;
-    this.keylen = 64;
-    this.digest = 'sha512';
-
-    this.tokenTTL = opts.tokenTTLMs || 1000 * 60 * 60; // 1 saat
-    this.resetRateLimit = opts.resetRateLimit || 3;
-    this.resetRateLimitWindow = opts.resetRateLimitWindow || 1000 * 60 * 10; // 10 dk
-
-    this.tokens = new Map();
-    this.tokens.remove = (t) => this.tokens.delete(t);
-
-    this.resetRequestCounts = new Map();
-
-    this.emailSendWindow = opts.emailSendWindow || 1000 * 60 * 10; // 10 dk
-    this.lastEmailSends = new Map(); // userId -> { type, token, sentAt }
-
-    const microsoftOpts = Object.assign({}, opts.microsoft || {});
-    this.microsoft = {
-      tenantId: microsoftOpts.tenantId || opts.microsoftTenantId || 'common',
-      clientId: microsoftOpts.clientId || opts.microsoftClientId || null,
-      clientSecret: microsoftOpts.clientSecret || opts.microsoftClientSecret || null,
-      redirectUri: microsoftOpts.redirectUri || opts.microsoftRedirectUri || null,
-      scope: Array.isArray(microsoftOpts.scope)
-        ? microsoftOpts.scope
-        : String(microsoftOpts.scope || opts.microsoftScope || 'openid profile email offline_access User.Read')
-            .split(/\s+/)
-            .filter(Boolean),
-      authorityHost: microsoftOpts.authorityHost || 'https://login.microsoftonline.com',
-      graphHost: microsoftOpts.graphHost || 'https://graph.microsoft.com',
-<<<<<<< HEAD
-      timeoutMs: microsoftOpts.timeoutMs || 10_000,
-      openIdConfigUrl: microsoftOpts.openIdConfigUrl
-        || `${(microsoftOpts.authorityHost || 'https://login.microsoftonline.com').replace(/\/$/, '')}/${microsoftOpts.tenantId || opts.microsoftTenantId || 'common'}/v2.0/.well-known/openid-configuration`
-    };
-
-    this.microsoftOpenIdConfig = null;
-    this.microsoftOpenIdFetchedAt = 0;
-    this.microsoftJwks = null;
-    this.microsoftJwksFetchedAt = 0;
-    this.microsoftJwksTtlMs = microsoftOpts.jwksTtlMs || 60 * 60 * 1000;
-
-=======
-      timeoutMs: microsoftOpts.timeoutMs || 10_000
-    };
-
->>>>>>> 857782ee
-    const cleanupMs = opts.tokenCleanupIntervalMs || 1000 * 60 * 60;
-    this._cleanupHandle = setInterval(() => this._cleanupExpiredTokens(), cleanupMs);
-    this._cleanupHandle.unref && this._cleanupHandle.unref();
-  }
-<<<<<<< HEAD
-
-  _permissionForRole(role, existingPermissionId = null) {
-    if (role === 'admin') return ADMIN_PERMISSIONS;
-    if (typeof existingPermissionId === 'number' && existingPermissionId > 0) {
-      return existingPermissionId;
-    }
-    return DEFAULT_USER_PERMISSIONS;
-  }
-=======
->>>>>>> 857782ee
-
-  // -------------------------
-  // Path helpers
-  // -------------------------
-  _userDir(type, userId) {
-    const safeId = String(userId || '').trim();
-    if (!safeId) throw new Error('User id gerekli.');
-    return path.join(this.baseDir, type, safeId);
-  }
-
-  keyPathFor(userId) { return path.join(this._userDir('keys', userId), 'private.key.pem'); }
-  publicKeyPathFor(userId) { return path.join(this._userDir('keys', userId), 'public.key.pem'); }
-  certPathFor(userId) { return path.join(this._userDir('certs', userId), 'certificate.crt.pem'); }
-
-  // -------------------------
-  // Token helpers
-  // -------------------------
-  generateToken(numBytes = 32) { return crypto.randomBytes(numBytes).toString('base64url'); }
-
-  async _storeToken(type, token, record) {
-    const rec = Object.assign({}, record, { type, createdAt: Date.now() });
-    this.tokens.set(token, rec);
-  }
-
-  async _getToken(token) {
-    const rec = this.tokens.get(token);
-    return rec ? Object.assign({ token }, rec) : null;
-  }
-
-  async _deleteToken(token) {
-    if (typeof this.tokens.remove === 'function') this.tokens.remove(token);
-    else this.tokens.delete(token);
-  }
-
-  async _cleanupExpiredTokens() {
-    const now = Date.now();
-    for (const [t, rec] of this.tokens.entries()) {
-      if (!rec || (rec.expiresAt && rec.expiresAt <= now)) this.tokens.delete(t);
-    }
-  }
-
-  // -------------------------
-  // Microsoft OAuth helpers
-  // -------------------------
-  microsoftConfigValid() {
-    return Boolean(this.microsoft && this.microsoft.clientId && this.microsoft.redirectUri);
-  }
-
-  _assertMicrosoftConfig() {
-    if (!this.microsoftConfigValid()) {
-      throw new Error('Microsoft OAuth yapılandırması eksik (clientId veya redirectUri tanımlı değil).');
-    }
-  }
-
-  buildMicrosoftState(payload = {}) {
-    try {
-      const base = Object.assign({ ts: Date.now() }, payload || {});
-      return Buffer.from(JSON.stringify(base), 'utf8').toString('base64url');
-    } catch (err) {
-      throw new Error('Microsoft state oluşturulamadı.');
-    }
-  }
-
-  parseMicrosoftState(state) {
-    if (!state) return null;
-    try {
-      const json = Buffer.from(String(state), 'base64url').toString('utf8');
-      return JSON.parse(json);
-    } catch (err) {
-      return null;
-    }
-  }
-
-  buildMicrosoftAuthorizationUrl(options = {}) {
-    this._assertMicrosoftConfig();
-
-    const state = options.state || (options.statePayload ? this.buildMicrosoftState(options.statePayload) : undefined);
-    const authorizeUrl = new URL(`${this.microsoft.authorityHost.replace(/\/$/, '')}/${this.microsoft.tenantId}/oauth2/v2.0/authorize`);
-    const params = new URLSearchParams({
-      client_id: this.microsoft.clientId,
-      response_type: 'code',
-      response_mode: 'query',
-      redirect_uri: this.microsoft.redirectUri,
-      scope: this.microsoft.scope.join(' ')
-    });
-
-    if (state) params.set('state', state);
-    if (options.prompt) params.set('prompt', options.prompt);
-    if (options.loginHint) params.set('login_hint', options.loginHint);
-    if (options.domainHint) params.set('domain_hint', options.domainHint);
-    if (options.codeChallenge) {
-      params.set('code_challenge', options.codeChallenge);
-      params.set('code_challenge_method', options.codeChallengeMethod || 'S256');
-    }
-
-    authorizeUrl.search = params.toString();
-    return { url: authorizeUrl.toString(), state: state || null };
-  }
-
-  _httpsRequest(options, body = null, timeoutMs = null) {
-    return new Promise((resolve, reject) => {
-      const req = https.request({
-        method: options.method || 'GET',
-        hostname: options.hostname,
-        path: options.path,
-        headers: options.headers || {},
-        port: options.port || 443,
-        protocol: options.protocol || 'https:'
-      }, (res) => {
-        const chunks = [];
-        res.on('data', (chunk) => chunks.push(chunk));
-        res.on('end', () => {
-          const raw = Buffer.concat(chunks).toString('utf8');
-          resolve({ statusCode: res.statusCode || 0, headers: res.headers || {}, body: raw });
-        });
-      });
-
-      req.on('error', reject);
-      const to = timeoutMs || this.microsoft.timeoutMs;
-      if (to) {
-        req.setTimeout(to, () => {
-          req.destroy(new Error('HTTPS isteği zaman aşımına uğradı.'));
-        });
-      }
-
-      if (body) req.write(body);
-      req.end();
-    });
-  }
-
-<<<<<<< HEAD
-  async _fetchJsonFromUrl(urlStr, options = {}) {
-    const parsed = new URL(urlStr);
-    const response = await this._httpsRequest({
-      method: options.method || 'GET',
-      hostname: parsed.hostname,
-      path: parsed.pathname + parsed.search,
-      headers: options.headers || {}
-    });
-
-    if (response.statusCode < 200 || response.statusCode >= 300) {
-      throw new Error(`HTTP ${response.statusCode}`);
-    }
-
-    try {
-      return JSON.parse(response.body || '{}');
-    } catch (err) {
-      throw new Error('JSON yanıtı çözümlenemedi');
-    }
-  }
-
-  async _getMicrosoftOpenIdConfig(force = false) {
-    const now = Date.now();
-    if (!force && this.microsoftOpenIdConfig && (now - this.microsoftOpenIdFetchedAt < this.microsoftJwksTtlMs)) {
-      return this.microsoftOpenIdConfig;
-    }
-
-    this._assertMicrosoftConfig();
-    const cfg = await this._fetchJsonFromUrl(this.microsoft.openIdConfigUrl);
-    this.microsoftOpenIdConfig = cfg;
-    this.microsoftOpenIdFetchedAt = now;
-    return cfg;
-  }
-
-  async _loadMicrosoftJwks(force = false) {
-    const now = Date.now();
-    if (!force && this.microsoftJwks && (now - this.microsoftJwksFetchedAt < this.microsoftJwksTtlMs)) {
-      return this.microsoftJwks;
-    }
-
-    const cfg = await this._getMicrosoftOpenIdConfig();
-    if (!cfg || !cfg.jwks_uri) throw new Error('Microsoft JWKS adresi bulunamadı.');
-
-    const jwks = await this._fetchJsonFromUrl(cfg.jwks_uri);
-    if (!jwks || !Array.isArray(jwks.keys)) throw new Error('Microsoft JWKS yanıtı geçersiz.');
-
-    this.microsoftJwks = jwks;
-    this.microsoftJwksFetchedAt = now;
-    return jwks;
-  }
-
-  async _getMicrosoftJwk(kid) {
-    if (!kid) throw new Error('Microsoft token kid alanı eksik.');
-    const jwks = await this._loadMicrosoftJwks();
-    const found = jwks.keys.find(k => k.kid === kid);
-    if (!found) {
-      // force refresh once if key not found
-      const refreshed = await this._loadMicrosoftJwks(true);
-      const retry = refreshed.keys.find(k => k.kid === kid);
-      if (!retry) throw new Error('Microsoft JWKS içinde anahtar bulunamadı.');
-      return retry;
-    }
-    return found;
-  }
-
-  async verifyMicrosoftIdToken(token) {
-    if (!token) return null;
-    const parts = String(token).split('.');
-    if (parts.length !== 3) return null;
-
-    let header;
-    let payload;
-    try {
-      header = JSON.parse(Buffer.from(parts[0], 'base64url').toString('utf8'));
-      payload = JSON.parse(Buffer.from(parts[1], 'base64url').toString('utf8'));
-    } catch (err) {
-      return null;
-    }
-
-    if (!header || !payload || !header.kid) return null;
-
-    let key;
-    try {
-      key = await this._getMicrosoftJwk(header.kid);
-    } catch (err) {
-      return null;
-    }
-
-    let publicKey;
-    try {
-      publicKey = crypto.createPublicKey({ key, format: 'jwk' });
-    } catch (err) {
-      return null;
-    }
-
-    const verifierInput = Buffer.from(`${parts[0]}.${parts[1]}`);
-    const signature = Buffer.from(parts[2], 'base64url');
-
-    const algorithm = header.alg || 'RS256';
-    const algo = algorithm === 'RS256' ? 'RSA-SHA256' : (algorithm === 'RS512' ? 'RSA-SHA512' : null);
-    if (!algo) return null;
-
-    const ok = crypto.verify(algo, verifierInput, publicKey, signature);
-    if (!ok) return null;
-
-    if (payload.exp && payload.exp * 1000 <= Date.now()) return null;
-    if (this.microsoft.clientId) {
-      const aud = payload.aud;
-      if (Array.isArray(aud)) {
-        if (!aud.includes(this.microsoft.clientId)) return null;
-      } else if (aud && aud !== this.microsoft.clientId) {
-        return null;
-      }
-    }
-
-    const cfg = await this._getMicrosoftOpenIdConfig().catch(() => null);
-    if (cfg && cfg.issuer && payload.iss && payload.iss !== cfg.issuer) return null;
-
-    return payload;
-  }
-
-=======
->>>>>>> 857782ee
-  async _exchangeMicrosoftCodeForToken(code, codeVerifier) {
-    this._assertMicrosoftConfig();
-    if (!code) throw new Error('Microsoft authorization code gerekli.');
-
-    const tokenUrl = new URL(`${this.microsoft.authorityHost.replace(/\/$/, '')}/${this.microsoft.tenantId}/oauth2/v2.0/token`);
-    const form = new URLSearchParams({
-      client_id: this.microsoft.clientId,
-      scope: this.microsoft.scope.join(' '),
-      redirect_uri: this.microsoft.redirectUri,
-      grant_type: 'authorization_code',
-      code
-    });
-
-    if (this.microsoft.clientSecret) form.set('client_secret', this.microsoft.clientSecret);
-    if (codeVerifier) form.set('code_verifier', codeVerifier);
-
-    const body = form.toString();
-    const response = await this._httpsRequest({
-      method: 'POST',
-      hostname: tokenUrl.hostname,
-      path: tokenUrl.pathname + tokenUrl.search,
-      headers: {
-        'Content-Type': 'application/x-www-form-urlencoded',
-        'Content-Length': Buffer.byteLength(body, 'utf8').toString()
-      }
-    }, body);
-
-    let parsed = null;
-    try { parsed = JSON.parse(response.body || '{}'); } catch (err) {
-      throw new Error('Microsoft token yanıtı çözümlenemedi.');
-    }
-
-    if (response.statusCode < 200 || response.statusCode >= 300 || parsed.error) {
-      const message = parsed && (parsed.error_description || parsed.error) ? `${parsed.error}: ${parsed.error_description || ''}`.trim() : `HTTP ${response.statusCode}`;
-      throw new Error(`Microsoft token isteği başarısız: ${message}`);
-    }
-
-    if (!parsed.access_token) throw new Error('Microsoft token yanıtı access_token içermiyor.');
-    return parsed;
-  }
-
-  async _fetchMicrosoftProfile(accessToken) {
-    if (!accessToken) throw new Error('Microsoft access token eksik.');
-    const meUrl = new URL('/v1.0/me', this.microsoft.graphHost);
-
-    const response = await this._httpsRequest({
-      method: 'GET',
-      hostname: meUrl.hostname,
-      path: meUrl.pathname + meUrl.search,
-      headers: {
-        Authorization: `Bearer ${accessToken}`
-      }
-    });
-
-    let parsed = null;
-    try { parsed = JSON.parse(response.body || '{}'); } catch (err) {
-      throw new Error('Microsoft Graph yanıtı çözümlenemedi.');
-    }
-
-    if (response.statusCode < 200 || response.statusCode >= 300 || parsed.error) {
-      const message = parsed && (parsed.error && parsed.error.message) ? parsed.error.message : `HTTP ${response.statusCode}`;
-      throw new Error(`Microsoft Graph isteği başarısız: ${message}`);
-    }
-    return parsed;
-  }
-
-  async loginWithMicrosoft(code, options = {}) {
-    if (!this.db) throw new Error('Veritabanı servisi yapılandırılmamış.');
-
-    const tokenSet = await this._exchangeMicrosoftCodeForToken(code, options.codeVerifier);
-<<<<<<< HEAD
-    if (!tokenSet.id_token) throw new Error('Microsoft yanıtı id_token içermiyor.');
-
-    const idTokenPayload = await this.verifyMicrosoftIdToken(tokenSet.id_token);
-    if (!idTokenPayload) throw new Error('Microsoft id_token doğrulanamadı.');
-
-    const profile = await this._fetchMicrosoftProfile(tokenSet.access_token);
-    const statePayload = options.state ? this.parseMicrosoftState(options.state) : null;
-
-    const email = profile.mail || profile.userPrincipalName || profile.preferredUsername || idTokenPayload.preferred_username || idTokenPayload.email;
-    if (!email) throw new Error('Microsoft hesabı e-posta bilgisi içermiyor.');
-
-    const uniqueMicrosoftId = idTokenPayload.oid || idTokenPayload.sub || profile.id;
-    if (!uniqueMicrosoftId) throw new Error('Microsoft kullanıcısı için benzersiz kimlik alınamadı.');
-
-    let user = await this.db.findOne('users', { microsoftId: uniqueMicrosoftId });
-=======
-    const profile = await this._fetchMicrosoftProfile(tokenSet.access_token);
-    const statePayload = options.state ? this.parseMicrosoftState(options.state) : null;
-
-    const email = profile.mail || profile.userPrincipalName || profile.preferredUsername;
-    if (!email) throw new Error('Microsoft hesabı e-posta bilgisi içermiyor.');
-
-    let user = await this.db.findOne('users', { microsoftId: profile.id });
->>>>>>> 857782ee
-    if (!user) user = await this.db.findOne('users', { email });
-
-    const timestamp = new Date().toISOString();
-    const basePatch = {
-<<<<<<< HEAD
-      microsoftId: uniqueMicrosoftId,
-      microsoftObjectId: idTokenPayload.oid || null,
-      microsoftTenantId: idTokenPayload.tid || this.microsoft.tenantId,
-      microsoftUniqueName: idTokenPayload.preferred_username || null,
-=======
-      microsoftId: profile.id,
-      microsoftTenantId: this.microsoft.tenantId,
->>>>>>> 857782ee
-      lastMicrosoftLogin: timestamp
-    };
-    if (tokenSet.refresh_token) basePatch.microsoftRefreshToken = tokenSet.refresh_token;
-
-<<<<<<< HEAD
-    const firstLogin = !user || !user.lastMicrosoftLogin;
-
-=======
->>>>>>> 857782ee
-    if (!user) {
-      const display = typeof profile.displayName === 'string' ? profile.displayName.trim() : '';
-      const displayParts = display ? display.split(/\s+/) : [];
-      const given = profile.givenName || displayParts[0] || email;
-      const family = profile.surname || (displayParts.length > 1 ? displayParts.slice(1).join(' ') : '');
-<<<<<<< HEAD
-      const permissionId = this._permissionForRole('user');
-=======
->>>>>>> 857782ee
-      user = await this.db.insert('users', {
-        email,
-        name: given,
-        surname: family,
-        role: 'user',
-<<<<<<< HEAD
-        permissionId,
-=======
->>>>>>> 857782ee
-        passwordHash: 'microsoft-oauth',
-        verified: true,
-        authProvider: 'microsoft',
-        ...basePatch
-      });
-    } else {
-      const provider = user.authProvider && user.authProvider !== 'local' ? user.authProvider : 'microsoft';
-      const patch = Object.assign({}, basePatch, {
-        verified: true,
-        authProvider: provider
-      });
-<<<<<<< HEAD
-      patch.permissionId = this._permissionForRole(user.role || 'user', user.permissionId);
-=======
->>>>>>> 857782ee
-      if (!user.name) {
-        const display = typeof profile.displayName === 'string' ? profile.displayName.trim() : '';
-        if (profile.givenName) patch.name = profile.givenName;
-        else if (display) patch.name = display.split(/\s+/)[0];
-      }
-      if (!user.surname) {
-        if (profile.surname) patch.surname = profile.surname;
-        else if (typeof profile.displayName === 'string') {
-          const parts = profile.displayName.trim().split(/\s+/);
-          if (parts.length > 1) patch.surname = parts.slice(1).join(' ');
-        }
-      }
-      if (!user.email && email) patch.email = email;
-      const updated = await this.db.update('users', user.id, patch);
-      if (updated) user = updated;
-    }
-
-<<<<<<< HEAD
-    const certInfo = await this.ensureCertificateForUser(user);
-
-    if (firstLogin && this.smtp) {
-      try {
-        this.smtp.send({
-          from: 'network@fitfak.net',
-          to: email,
-          subject: 'Microsoft ile oturum açma tamamlandı',
-          message: `Merhaba ${user.name || ''},<br/>Microsoft hesabınızla ilk oturum açma işleminiz tamamlandı.<br/>PKI sertifikanız ${certInfo.created ? 'oluşturuldu.' : 'mevcut sertifikanız kullanılacaktır.'}`
-        });
-      } catch (e) {
-        // ignore mail failures
-      }
-    }
-
-    const cookieTtlMs = idTokenPayload.exp ? Math.max(0, (idTokenPayload.exp * 1000) - Date.now()) : this.tokenTTL;
-=======
-    await this.ensureCertificateForUser(user);
-    const token = await this.createJWT(user);
->>>>>>> 857782ee
-
-    return {
-      success: true,
-      data: {
-<<<<<<< HEAD
-        token: tokenSet.id_token,
-        cookie: { token: tokenSet.id_token, ttlMs: cookieTtlMs },
-=======
-        token,
->>>>>>> 857782ee
-        user: {
-          id: user.id,
-          email: user.email,
-          name: user.name,
-          surname: user.surname,
-          role: user.role
-        },
-        state: statePayload,
-        expiresIn: tokenSet.expires_in || null,
-        scope: tokenSet.scope || null
-      }
-    };
-  }
-
-  async handleMicrosoftCallback(params = {}) {
-    const result = await this.loginWithMicrosoft(params.code, { state: params.state, codeVerifier: params.codeVerifier });
-    return result;
-  }
-
-  // -------------------------
-  // Email send rate-limiting
-  // -------------------------
-  async _shouldSendEmail(userId, type) {
-    const prev = this.lastEmailSends.get(userId);
-    if (prev && prev.type === type && (Date.now() - prev.sentAt < this.emailSendWindow)) {
-      return { send: false, token: prev.token };
-    }
-    return { send: true };
-  }
-
-  async _markEmailSent(userId, type, token) {
-    this.lastEmailSends.set(userId, { type, token, sentAt: Date.now() });
-  }
-
-  // -------------------------
-  // Password helpers
-  // -------------------------
-  hashPassword(password) {
-    const salt = crypto.randomBytes(16);
-    const hash = crypto.pbkdf2Sync(password, salt, this.iterations, this.keylen, this.digest);
-    return `pbkdf2-${this.iterations}-${salt.toString('hex')}-${hash.toString('hex')}`;
-  }
-
-  async verifyPassword(password, storedHash) {
-    if (!storedHash || typeof storedHash !== 'string') return false;
-    const parts = storedHash.split('-');
-    if (parts.length < 4 || parts[0] !== 'pbkdf2') throw new Error('Unsupported hash type');
-    const iter = parseInt(parts[1], 10);
-    const salt = Buffer.from(parts[2], 'hex');
-    const original = Buffer.from(parts[3], 'hex');
-    const test = crypto.pbkdf2Sync(password, salt, iter, original.length, this.digest);
-    return crypto.timingSafeEqual(original, test);
-  }
-
-  // -------------------------
-  // Validation helpers
-  // -------------------------
-  validateEmail(email) {
-    const re = /^[^\s@]+@[^\s@]+\.[^\s@]+$/;
-    if (!email || !re.test(email)) return { ok: false, message: 'Geçerli bir email adresi giriniz.' };
-    return { ok: true };
-  }
-
-  validatePasswordRules(password) {
-    const pw = password === undefined || password === null ? '' : String(password);
-    if (pw.length === 0) return { ok: false, message: 'Şifre boş olamaz.' };
-    if (pw.length < 8) return { ok: false, message: 'Şifre en az 8 karakter olmalıdır.' };
-    if (!/[a-z]/.test(pw)) return { ok: false, message: 'Şifre en az bir küçük harf içermelidir.' };
-    if (!/[A-Z]/.test(pw)) return { ok: false, message: 'Şifre en az bir büyük harf içermelidir.' };
-    if (!/[0-9]/.test(pw)) return { ok: false, message: 'Şifre en az bir rakam içermelidir.' };
-    if (!/[!@#$%^&*(),.?":{}|<>]/.test(pw)) return { ok: false, message: 'Şifre en az bir özel karakter içermelidir.' };
-    return { ok: true };
-  }
-
-  // -------------------------
-  // Register & Email verification
-  // -------------------------
-<<<<<<< HEAD
-  async register() {
-    throw new Error('Parola ile kayıt ve giriş devre dışı bırakıldı. Lütfen Microsoft ile oturum açın.');
-  }
-
-  async verifyEmailToken() {
-    return { success: false, message: 'Parola tabanlı doğrulama devre dışıdır.' };
-  }
-
-  async verifyEmail() { return { success: false, message: 'Parola tabanlı doğrulama devre dışıdır.' }; }
-=======
-  async register({ email, name, surname, schoolNumber, password, role, originUrl }) {
-    const emailCheck = this.validateEmail(email);
-    if (!emailCheck.ok) throw new Error(emailCheck.message);
-
-    const exists = await this.db.findOne('users', { email });
-    if (exists) throw new Error('Bu email zaten kayıtlı.');
-
-    const pwCheck = this.validatePasswordRules(password);
-    if (!pwCheck.ok) throw new Error(pwCheck.message);
-
-    const passwordHash = this.hashPassword(password);
-    const user = await this.db.insert('users', {
-      email, name, surname, schoolNumber,
-      role: role || 'user',
-      passwordHash,
-      verified: false,
-      authProvider: 'local'
-    });
-
-    await this.ensureCertificateForUser(user);
-
-    const check = await this._shouldSendEmail(user.id, 'emailVerification');
-    let token;
-    if (!check.send) {
-      token = check.token;
-    } else {
-      token = this.generateToken(32);
-      await this._storeToken('emailVerification', token, { userId: user.id, expiresAt: Date.now() + this.tokenTTL });
-
-      if (this.smtp) {
-        const origin = originUrl || 'https://fitfak.net';
-        const verifyUrl = `${origin.replace(/\/$/, '')}/graph/auth/${token}/verify`;
-        await this.smtp.send({
-          from: 'network@fitfak.net',
-          to: email,
-          subject: 'Email Doğrulama',
-          message: `Merhaba ${name},<br>Email doğrulamak için <a href="${verifyUrl}">buraya tıklayın</a>. Bu bağlantı 1 saat geçerlidir.`
-        });
-      }
-
-      await this._markEmailSent(user.id, 'emailVerification', token);
-    }
-
-    return { success: true, userId: user.id, tokenSent: !!this.smtp, token };
-  }
-
-  async verifyEmailToken(token) {
-    const rec = await this._getToken(token);
-    if (!rec || rec.type !== 'emailVerification') return { success: false, message: 'Geçersiz veya süresi dolmuş bağlantı.' };
-    if (Date.now() > rec.expiresAt) {
-      await this._deleteToken(token);
-      return { success: false, message: 'Bağlantı süresi dolmuş.' };
-    }
-    await this.db.update('users', rec.userId, { verified: true });
-    await this._deleteToken(token);
-    return { success: true };
-  }
-
-  async verifyEmail(token) { return this.verifyEmailToken(token); }
->>>>>>> 857782ee
-
-  // -------------------------
-  // Password reset
-  // -------------------------
-<<<<<<< HEAD
-  async requestPasswordReset() {
-    return { success: false, message: 'Parola sıfırlama Microsoft dışı hesaplar için devre dışıdır.' };
-  }
-
-  async validatePasswordResetToken() {
-    return { valid: false, message: 'Parola sıfırlama devre dışı bırakıldı.' };
-  }
-
-  async resetPasswordToken() {
-    return { success: false, message: 'Parola sıfırlama devre dışı bırakıldı.' };
-  }
-
-  async resetPassword() { return { success: false, message: 'Parola sıfırlama devre dışı bırakıldı.' }; }
-=======
-  async requestPasswordReset(email, ip, originUrl) {
-    const emailCheck = this.validateEmail(email);
-    if (!emailCheck.ok) return { success: false, message: emailCheck.message };
-
-    const user = await this.db.findOne('users', { email });
-    if (!user) return { success: false, message: 'Email bulunamadı.' };
-
-    const now = Date.now();
-    const reqInfo = this.resetRequestCounts.get(ip) || { count: 0, firstRequestAt: now };
-    if (now - reqInfo.firstRequestAt > this.resetRateLimitWindow) {
-      reqInfo.count = 0;
-      reqInfo.firstRequestAt = now;
-    }
-    if (reqInfo.count >= this.resetRateLimit) {
-      return { success: false, message: 'Çok fazla istek. Lütfen biraz bekleyin.' };
-    }
-    reqInfo.count++;
-    this.resetRequestCounts.set(ip, reqInfo);
-
-    const check = await this._shouldSendEmail(user.id, 'passwordReset');
-    let token;
-    if (!check.send) {
-      token = check.token;
-    } else {
-      token = this.generateToken(32);
-      await this._storeToken('passwordReset', token, { userId: user.id, expiresAt: now + this.tokenTTL, ip });
-
-      if (this.smtp) {
-        const origin = originUrl || 'https://fitfak.net';
-        const resetUrl = `${origin.replace(/\/$/, '')}/graph/auth/${token}/reset`;
-        await this.smtp.send({
-          from: 'network@fitfak.net',
-          to: email,
-          subject: 'Parola Sıfırlama',
-          message: `Parolanızı sıfırlamak için <a href="${resetUrl}">buraya tıklayın</a>. Bu bağlantı 1 saat içinde geçerlidir.`
-        });
-      }
-
-      await this._markEmailSent(user.id, 'passwordReset', token);
-    }
-
-    return { success: true, tokenSent: !!this.smtp, token };
-  }
-
-  async validatePasswordResetToken(token) {
-    const rec = await this._getToken(token);
-    if (!rec || rec.type !== 'passwordReset') return { valid: false, message: 'Geçersiz veya süresi dolmuş bağlantı.' };
-    if (Date.now() > rec.expiresAt) {
-      await this._deleteToken(token);
-      return { valid: false, message: 'Bağlantı süresi dolmuş.' };
-    }
-    return { valid: true, userId: rec.userId };
-  }
-
-  async resetPasswordToken(token, newPassword) {
-    const rec = await this._getToken(token);
-    if (!rec || rec.type !== 'passwordReset') return { success: false, message: 'Geçersiz veya süresi dolmuş bağlantı.' };
-    if (Date.now() > rec.expiresAt) {
-      await this._deleteToken(token);
-      return { success: false, message: 'Bağlantı süresi dolmuş.' };
-    }
-
-    const pwCheck = this.validatePasswordRules(newPassword);
-    if (!pwCheck.ok) return { success: false, message: pwCheck.message };
-
-    const passwordHash = this.hashPassword(String(newPassword));
-    await this.db.update('users', rec.userId, { passwordHash });
-    await this._deleteToken(token);
-    return { success: true, message: 'Parola başarıyla güncellendi.' };
-  }
-
-  async resetPassword(token, newPassword) { return this.resetPasswordToken(token, newPassword); }
->>>>>>> 857782ee
-
-  // -------------------------
-  // PKI JWT
-  // -------------------------
-  async ensureCertificateForUser(user) {
-<<<<<<< HEAD
-    if (!user || !user.id) return { created: false };
-    if (!this.pki || typeof this.pki.createCertForUser !== 'function') return { created: false };
-
-    try {
-      if (typeof this.pki.migrateLegacyMaterial === 'function') {
-        try { this.pki.migrateLegacyMaterial(user.id); } catch (_) {}
-      }
-      await fs.access(this.keyPathFor(user.id));
-      await fs.access(this.certPathFor(user.id));
-      return { created: false, skipped: true };
-    } catch (err) {
-      try {
-        await fs.mkdir(path.dirname(this.keyPathFor(user.id)), { recursive: true });
-        await fs.mkdir(path.dirname(this.certPathFor(user.id)), { recursive: true });
-      } catch (_) {}
-
-      const created = await this.pki.createCertForUser(user);
-      if (created && !created.skipped && this.db) {
-        try {
-          await this.db.update('users', user.id, { pkiIssuedAt: new Date().toISOString() });
-        } catch (e) {
-          // update best-effort
-        }
-      }
-      return { created: !created?.skipped, details: created };
-    }
-  }
-
-  async verifyJWT(token) {
-    const payload = await this.verifyMicrosoftIdToken(token);
-    if (!payload) return null;
-
-    if (!this.db) return { payload };
-
-    let user = null;
-    const identifiers = [];
-    if (payload.oid) identifiers.push({ microsoftId: payload.oid });
-    if (payload.sub) identifiers.push({ microsoftId: payload.sub });
-    if (payload.preferred_username) identifiers.push({ email: payload.preferred_username });
-    if (payload.email) identifiers.push({ email: payload.email });
-
-    for (const filter of identifiers) {
-      user = await this.db.findOne('users', filter);
-      if (user) break;
-    }
-
-    if (!user) return null;
-
-    if (user && (user.permissionId == null || user.permissionId < 0)) {
-      const normalized = this._permissionForRole(user.role || 'user', user.permissionId);
-      if (this.db && normalized !== user.permissionId) {
-        try {
-          const updated = await this.db.update('users', user.id, { permissionId: normalized });
-          if (updated) user = updated;
-        } catch (_) {}
-      } else {
-        user.permissionId = normalized;
-      }
-    }
-
-    return { user, payload };
-  }
-
-  async login(email, password) {
-    return { success: false, message: 'Parola tabanlı giriş devre dışı bırakıldı.' };
-  }
-
-  async authorize(token, allowedRoles = []) {
-    const result = await this.verifyJWT(token);
-    if (!result || !result.user) return null;
-    if (!Array.isArray(allowedRoles) || allowedRoles.length === 0) return result;
-
-    const userRoles = [];
-    if (result.user.role) userRoles.push(result.user.role);
-    if (Array.isArray(result.user.roles)) userRoles.push(...result.user.roles);
-
-    const hasRole = userRoles.some(r => allowedRoles.includes(r));
-    if (!hasRole) return null;
-    return result;
-  }
-=======
-    if (!user || !user.id) return null;
-    if (!this.pki || typeof this.pki.createCertForUser !== 'function') return null;
-    try {
-      await fs.access(this.keyPathFor(user.id));
-      await fs.access(this.certPathFor(user.id));
-      return null;
-    } catch (err) {
-      return this.pki.createCertForUser(user);
-    }
-  }
-
-  async createJWT(user, ttlSec = 3600) {
-    const header = Buffer.from(JSON.stringify({ alg: 'ES256', typ: 'JWT' })).toString('base64url');
-    const exp = Math.floor(Date.now() / 1000) + ttlSec;
-    const payloadObj = { id: user.id, role: user.role, exp };
-    const payload = Buffer.from(JSON.stringify(payloadObj)).toString('base64url');
-
-    const dataToSign = `${header}.${payload}`;
-    const privKey = await fs.readFile(this.keyPathFor(user.id), 'utf8');
-
-    // crypto.sign ile ieee-p1363 raw r||s formatı
-    const sigBuf = crypto.sign(null, Buffer.from(dataToSign), { key: privKey, dsaEncoding: 'ieee-p1363' });
-    const sig = sigBuf.toString('base64url');
-    return `${dataToSign}.${sig}`;
-  }
-
-  async verifyJWT(token) {
-    try {
-      const [headerB64, payloadB64, sigB64] = token.split('.');
-      if (!headerB64 || !payloadB64 || !sigB64) return null;
-      const payloadObj = JSON.parse(Buffer.from(payloadB64, 'base64url').toString());
-      const certPem = await fs.readFile(this.certPathFor(payloadObj.id), 'utf8');
-
-      const verifierInput = Buffer.from(`${headerB64}.${payloadB64}`);
-      const sigBuf = Buffer.from(sigB64, 'base64url');
-
-      const ok = crypto.verify(null, verifierInput, { key: certPem, dsaEncoding: 'ieee-p1363' }, sigBuf);
-      if (!ok) return null;
-      if (payloadObj.exp < Math.floor(Date.now() / 1000)) return null;
-      return payloadObj;
-    } catch (err) {
-      return null;
-    }
-  }
-
-  async login(email, password) {
-    const emailCheck = this.validateEmail(email);
-    if (!emailCheck.ok) return { success: false, message: emailCheck.message };
-
-    const user = await this.db.findOne('users', { email });
-    if (!user) return { success: false, message: 'Email bulunamadı.' };
-    if (!user.verified) return { success: false, message: 'Email doğrulanmamış.' };
-
-    if (!user.passwordHash || user.passwordHash === 'microsoft-oauth') {
-      return { success: false, message: 'Bu hesap Microsoft ile oturum açıyor.' };
-    }
-
-    const valid = await this.verifyPassword(password, user.passwordHash);
-    if (!valid) return { success: false, message: 'Geçersiz şifre.' };
-
-    await this.ensureCertificateForUser(user);
-    const token = await this.createJWT(user);
-    return { success: true, data: { token } };
-  }
-
-  async authorize(token, allowedRoles = []) {
-    const payload = await this.verifyJWT(token);
-    if (!payload || !allowedRoles.includes(payload.role)) return null;
-    return payload;
-  }
->>>>>>> 857782ee
-
-    _serializeCookie(name, value, opts = {}) {
-    const parts = [`${name}=${encodeURIComponent(String(value || ''))}`];
-
-    if (opts.maxAge !== undefined && opts.maxAge !== null) {
-      parts.push(`Max-Age=${Math.floor(Number(opts.maxAge))}`);
-    }
-    if (opts.expires) {
-      const d = (opts.expires instanceof Date) ? opts.expires : new Date(opts.expires);
-      parts.push(`Expires=${d.toUTCString()}`);
-    }
-    parts.push(`Path=${opts.path || '/'}`);
-
-    if (opts.domain) parts.push(`Domain=${opts.domain}`);
-    if (opts.httpOnly) parts.push('HttpOnly');
-    if (opts.secure) parts.push('Secure');
-
-    if (opts.sameSite) {
-      // normalize to Lax/Strict/None
-      const s = String(opts.sameSite).toLowerCase();
-      if (['lax','strict','none'].includes(s)) {
-        parts.push(`SameSite=${s.charAt(0).toUpperCase() + s.slice(1)}`);
-      }
-    }
-
-    return parts.join('; ');
-  }
-
-  /**
-   * Returns a serialized Set-Cookie header string for an auth token.
-   * token: raw token string
-   * opts: { name, ttlMs, maxAge (seconds) override, sameSite, secure, path, domain, httpOnly }
-   *
-   * By default: httpOnly true, secure => NODE_ENV==='production', sameSite 'Lax'
-   */
-  buildAuthCookieHeader(token, opts = {}) {
-    const name = opts.name || 'auth_token';
-    const ttlMs = (opts.ttlMs != null) ? Number(opts.ttlMs) : Number(this.tokenTTL || 3600 * 1000);
-    const defaults = {
-      path: opts.path || '/',
-      httpOnly: (opts.httpOnly !== undefined) ? opts.httpOnly : true,
-      secure: (opts.secure !== undefined) ? opts.secure : (process.env.NODE_ENV === 'production'),
-      sameSite: opts.sameSite || 'Lax'
-    };
-
-    // prefer explicit maxAge in seconds, otherwise compute from ttlMs
-    const maxAge = (opts.maxAge !== undefined && opts.maxAge !== null)
-      ? Number(opts.maxAge)
-      : Math.floor(ttlMs / 1000);
-
-    const cookieOpts = Object.assign({}, defaults, { maxAge });
-
-    return this._serializeCookie(name, token, cookieOpts);
-  }
-
-  buildClearCookieHeader(name = 'auth_token', opts = {}) {
-    const defaults = {
-      path: opts.path || '/',
-      httpOnly: (opts.httpOnly !== undefined) ? opts.httpOnly : true,
-      secure: (opts.secure !== undefined) ? opts.secure : (process.env.NODE_ENV === 'production'),
-      sameSite: opts.sameSite || 'Lax'
-    };
-    // Max-Age=0 ensures deletion; Also include Expires in the past for compatibility
-    const cookieOpts = Object.assign({}, defaults, { maxAge: 0, expires: new Date(0) });
-    return this._serializeCookie(name, '', cookieOpts);
-  }
-
-  attachSetCookieHeader(res, headerStr) {
-    try {
-      const existing = res.getHeader && res.getHeader('Set-Cookie');
-      if (!existing) {
-        res.setHeader('Set-Cookie', headerStr);
-        return;
-      }
-      if (Array.isArray(existing)) {
-        const arr = existing.slice();
-        arr.push(headerStr);
-        res.setHeader('Set-Cookie', arr);
-        return;
-      }
-      // single string -> convert to array
-      res.setHeader('Set-Cookie', [String(existing), headerStr]);
-    } catch (e) {
-      // best-effort fallback
-      try { res.setHeader('Set-Cookie', headerStr); } catch(e2) {}
-    }
-  }
-
-  setAuthCookieOnResponse(res, token, opts = {}) {
-    const headerStr = this.buildAuthCookieHeader(token, opts);
-    this.attachSetCookieHeader(res, headerStr);
-  }
-
-  clearAuthCookieOnResponse(res, name = 'auth_token', opts = {}) {
-    const headerStr = this.buildClearCookieHeader(name, opts);
-    this.attachSetCookieHeader(res, headerStr);
-  }
-
-  shutdown() {
-    clearInterval(this._cleanupHandle);
-  }
-}
-
-module.exports = { AuthService };
+'use strict';
+
+const crypto = require('crypto');
+const https = require('https');
+const fs = require('fs').promises;
+const path = require('path');
+const { URL } = require('url');
+
+const DEFAULT_USER_PERMISSIONS = (1 << 0) | (1 << 1);
+const ADMIN_PERMISSIONS = 0x3FFF;
+
+class AuthService {
+  constructor(opts = {}) {
+    this.db = opts.db;
+    this.pki = opts.pki;
+    this.smtp = opts.smtp;
+    this.baseDir = opts.baseDir || path.join(process.cwd(), 'pki');
+
+    this.iterations = 310_000;
+    this.keylen = 64;
+    this.digest = 'sha512';
+
+    this.tokenTTL = opts.tokenTTLMs || 1000 * 60 * 60; // 1 saat
+    this.resetRateLimit = opts.resetRateLimit || 3;
+    this.resetRateLimitWindow = opts.resetRateLimitWindow || 1000 * 60 * 10; // 10 dk
+
+    this.tokens = new Map();
+    this.tokens.remove = (t) => this.tokens.delete(t);
+
+    this.resetRequestCounts = new Map();
+
+    this.emailSendWindow = opts.emailSendWindow || 1000 * 60 * 10; // 10 dk
+    this.lastEmailSends = new Map(); // userId -> { type, token, sentAt }
+
+    const microsoftOpts = Object.assign({}, opts.microsoft || {});
+    this.microsoft = {
+      tenantId: microsoftOpts.tenantId || opts.microsoftTenantId || 'common',
+      clientId: microsoftOpts.clientId || opts.microsoftClientId || null,
+      clientSecret: microsoftOpts.clientSecret || opts.microsoftClientSecret || null,
+      redirectUri: microsoftOpts.redirectUri || opts.microsoftRedirectUri || null,
+      scope: Array.isArray(microsoftOpts.scope)
+        ? microsoftOpts.scope
+        : String(microsoftOpts.scope || opts.microsoftScope || 'openid profile email offline_access User.Read')
+            .split(/\s+/)
+            .filter(Boolean),
+      authorityHost: microsoftOpts.authorityHost || 'https://login.microsoftonline.com',
+      graphHost: microsoftOpts.graphHost || 'https://graph.microsoft.com',
+      timeoutMs: microsoftOpts.timeoutMs || 10_000,
+      openIdConfigUrl: microsoftOpts.openIdConfigUrl
+        || `${(microsoftOpts.authorityHost || 'https://login.microsoftonline.com').replace(/\/$/, '')}/${microsoftOpts.tenantId || opts.microsoftTenantId || 'common'}/v2.0/.well-known/openid-configuration`
+    };
+
+    this.microsoftOpenIdConfig = null;
+    this.microsoftOpenIdFetchedAt = 0;
+    this.microsoftJwks = null;
+    this.microsoftJwksFetchedAt = 0;
+    this.microsoftJwksTtlMs = microsoftOpts.jwksTtlMs || 60 * 60 * 1000;
+
+    const cleanupMs = opts.tokenCleanupIntervalMs || 1000 * 60 * 60;
+    this._cleanupHandle = setInterval(() => this._cleanupExpiredTokens(), cleanupMs);
+    this._cleanupHandle.unref && this._cleanupHandle.unref();
+  }
+
+  _permissionForRole(role, existingPermissionId = null) {
+    if (role === 'admin') return ADMIN_PERMISSIONS;
+    if (typeof existingPermissionId === 'number' && existingPermissionId > 0) {
+      return existingPermissionId;
+    }
+    return DEFAULT_USER_PERMISSIONS;
+  }
+
+  // -------------------------
+  // Path helpers
+  // -------------------------
+  _userDir(type, userId) {
+    const safeId = String(userId || '').trim();
+    if (!safeId) throw new Error('User id gerekli.');
+    return path.join(this.baseDir, type, safeId);
+  }
+
+  keyPathFor(userId) { return path.join(this._userDir('keys', userId), 'private.key.pem'); }
+  publicKeyPathFor(userId) { return path.join(this._userDir('keys', userId), 'public.key.pem'); }
+  certPathFor(userId) { return path.join(this._userDir('certs', userId), 'certificate.crt.pem'); }
+
+  // -------------------------
+  // Token helpers
+  // -------------------------
+  generateToken(numBytes = 32) { return crypto.randomBytes(numBytes).toString('base64url'); }
+
+  async _storeToken(type, token, record) {
+    const rec = Object.assign({}, record, { type, createdAt: Date.now() });
+    this.tokens.set(token, rec);
+  }
+
+  async _getToken(token) {
+    const rec = this.tokens.get(token);
+    return rec ? Object.assign({ token }, rec) : null;
+  }
+
+  async _deleteToken(token) {
+    if (typeof this.tokens.remove === 'function') this.tokens.remove(token);
+    else this.tokens.delete(token);
+  }
+
+  async _cleanupExpiredTokens() {
+    const now = Date.now();
+    for (const [t, rec] of this.tokens.entries()) {
+      if (!rec || (rec.expiresAt && rec.expiresAt <= now)) this.tokens.delete(t);
+    }
+  }
+
+  // -------------------------
+  // Microsoft OAuth helpers
+  // -------------------------
+  microsoftConfigValid() {
+    return Boolean(this.microsoft && this.microsoft.clientId && this.microsoft.redirectUri);
+  }
+
+  _assertMicrosoftConfig() {
+    if (!this.microsoftConfigValid()) {
+      throw new Error('Microsoft OAuth yapılandırması eksik (clientId veya redirectUri tanımlı değil).');
+    }
+  }
+
+  buildMicrosoftState(payload = {}) {
+    try {
+      const base = Object.assign({ ts: Date.now() }, payload || {});
+      return Buffer.from(JSON.stringify(base), 'utf8').toString('base64url');
+    } catch (err) {
+      throw new Error('Microsoft state oluşturulamadı.');
+    }
+  }
+
+  parseMicrosoftState(state) {
+    if (!state) return null;
+    try {
+      const json = Buffer.from(String(state), 'base64url').toString('utf8');
+      return JSON.parse(json);
+    } catch (err) {
+      return null;
+    }
+  }
+
+  buildMicrosoftAuthorizationUrl(options = {}) {
+    this._assertMicrosoftConfig();
+
+    const state = options.state || (options.statePayload ? this.buildMicrosoftState(options.statePayload) : undefined);
+    const authorizeUrl = new URL(`${this.microsoft.authorityHost.replace(/\/$/, '')}/${this.microsoft.tenantId}/oauth2/v2.0/authorize`);
+    const params = new URLSearchParams({
+      client_id: this.microsoft.clientId,
+      response_type: 'code',
+      response_mode: 'query',
+      redirect_uri: this.microsoft.redirectUri,
+      scope: this.microsoft.scope.join(' ')
+    });
+
+    if (state) params.set('state', state);
+    if (options.prompt) params.set('prompt', options.prompt);
+    if (options.loginHint) params.set('login_hint', options.loginHint);
+    if (options.domainHint) params.set('domain_hint', options.domainHint);
+    if (options.codeChallenge) {
+      params.set('code_challenge', options.codeChallenge);
+      params.set('code_challenge_method', options.codeChallengeMethod || 'S256');
+    }
+
+    authorizeUrl.search = params.toString();
+    return { url: authorizeUrl.toString(), state: state || null };
+  }
+
+  _httpsRequest(options, body = null, timeoutMs = null) {
+    return new Promise((resolve, reject) => {
+      const req = https.request({
+        method: options.method || 'GET',
+        hostname: options.hostname,
+        path: options.path,
+        headers: options.headers || {},
+        port: options.port || 443,
+        protocol: options.protocol || 'https:'
+      }, (res) => {
+        const chunks = [];
+        res.on('data', (chunk) => chunks.push(chunk));
+        res.on('end', () => {
+          const raw = Buffer.concat(chunks).toString('utf8');
+          resolve({ statusCode: res.statusCode || 0, headers: res.headers || {}, body: raw });
+        });
+      });
+
+      req.on('error', reject);
+      const to = timeoutMs || this.microsoft.timeoutMs;
+      if (to) {
+        req.setTimeout(to, () => {
+          req.destroy(new Error('HTTPS isteği zaman aşımına uğradı.'));
+        });
+      }
+
+      if (body) req.write(body);
+      req.end();
+    });
+  }
+
+  async _fetchJsonFromUrl(urlStr, options = {}) {
+    const parsed = new URL(urlStr);
+    const response = await this._httpsRequest({
+      method: options.method || 'GET',
+      hostname: parsed.hostname,
+      path: parsed.pathname + parsed.search,
+      headers: options.headers || {}
+    });
+
+    if (response.statusCode < 200 || response.statusCode >= 300) {
+      throw new Error(`HTTP ${response.statusCode}`);
+    }
+
+    try {
+      return JSON.parse(response.body || '{}');
+    } catch (err) {
+      throw new Error('JSON yanıtı çözümlenemedi');
+    }
+  }
+
+  async _getMicrosoftOpenIdConfig(force = false) {
+    const now = Date.now();
+    if (!force && this.microsoftOpenIdConfig && (now - this.microsoftOpenIdFetchedAt < this.microsoftJwksTtlMs)) {
+      return this.microsoftOpenIdConfig;
+    }
+
+    this._assertMicrosoftConfig();
+    const cfg = await this._fetchJsonFromUrl(this.microsoft.openIdConfigUrl);
+    this.microsoftOpenIdConfig = cfg;
+    this.microsoftOpenIdFetchedAt = now;
+    return cfg;
+  }
+
+  async _loadMicrosoftJwks(force = false) {
+    const now = Date.now();
+    if (!force && this.microsoftJwks && (now - this.microsoftJwksFetchedAt < this.microsoftJwksTtlMs)) {
+      return this.microsoftJwks;
+    }
+
+    const cfg = await this._getMicrosoftOpenIdConfig();
+    if (!cfg || !cfg.jwks_uri) throw new Error('Microsoft JWKS adresi bulunamadı.');
+
+    const jwks = await this._fetchJsonFromUrl(cfg.jwks_uri);
+    if (!jwks || !Array.isArray(jwks.keys)) throw new Error('Microsoft JWKS yanıtı geçersiz.');
+
+    this.microsoftJwks = jwks;
+    this.microsoftJwksFetchedAt = now;
+    return jwks;
+  }
+
+  async _getMicrosoftJwk(kid) {
+    if (!kid) throw new Error('Microsoft token kid alanı eksik.');
+    const jwks = await this._loadMicrosoftJwks();
+    const found = jwks.keys.find(k => k.kid === kid);
+    if (!found) {
+      // force refresh once if key not found
+      const refreshed = await this._loadMicrosoftJwks(true);
+      const retry = refreshed.keys.find(k => k.kid === kid);
+      if (!retry) throw new Error('Microsoft JWKS içinde anahtar bulunamadı.');
+      return retry;
+    }
+    return found;
+  }
+
+  async verifyMicrosoftIdToken(token) {
+    if (!token) return null;
+    const parts = String(token).split('.');
+    if (parts.length !== 3) return null;
+
+    let header;
+    let payload;
+    try {
+      header = JSON.parse(Buffer.from(parts[0], 'base64url').toString('utf8'));
+      payload = JSON.parse(Buffer.from(parts[1], 'base64url').toString('utf8'));
+    } catch (err) {
+      return null;
+    }
+
+    if (!header || !payload || !header.kid) return null;
+
+    let key;
+    try {
+      key = await this._getMicrosoftJwk(header.kid);
+    } catch (err) {
+      return null;
+    }
+
+    let publicKey;
+    try {
+      publicKey = crypto.createPublicKey({ key, format: 'jwk' });
+    } catch (err) {
+      return null;
+    }
+
+    const verifierInput = Buffer.from(`${parts[0]}.${parts[1]}`);
+    const signature = Buffer.from(parts[2], 'base64url');
+
+    const algorithm = header.alg || 'RS256';
+    const algo = algorithm === 'RS256' ? 'RSA-SHA256' : (algorithm === 'RS512' ? 'RSA-SHA512' : null);
+    if (!algo) return null;
+
+    const ok = crypto.verify(algo, verifierInput, publicKey, signature);
+    if (!ok) return null;
+
+    if (payload.exp && payload.exp * 1000 <= Date.now()) return null;
+    if (this.microsoft.clientId) {
+      const aud = payload.aud;
+      if (Array.isArray(aud)) {
+        if (!aud.includes(this.microsoft.clientId)) return null;
+      } else if (aud && aud !== this.microsoft.clientId) {
+        return null;
+      }
+    }
+
+    const cfg = await this._getMicrosoftOpenIdConfig().catch(() => null);
+    if (cfg && cfg.issuer && payload.iss && payload.iss !== cfg.issuer) return null;
+
+    return payload;
+  }
+
+  async _exchangeMicrosoftCodeForToken(code, codeVerifier) {
+    this._assertMicrosoftConfig();
+    if (!code) throw new Error('Microsoft authorization code gerekli.');
+
+    const tokenUrl = new URL(`${this.microsoft.authorityHost.replace(/\/$/, '')}/${this.microsoft.tenantId}/oauth2/v2.0/token`);
+    const form = new URLSearchParams({
+      client_id: this.microsoft.clientId,
+      scope: this.microsoft.scope.join(' '),
+      redirect_uri: this.microsoft.redirectUri,
+      grant_type: 'authorization_code',
+      code
+    });
+
+    if (this.microsoft.clientSecret) form.set('client_secret', this.microsoft.clientSecret);
+    if (codeVerifier) form.set('code_verifier', codeVerifier);
+
+    const body = form.toString();
+    const response = await this._httpsRequest({
+      method: 'POST',
+      hostname: tokenUrl.hostname,
+      path: tokenUrl.pathname + tokenUrl.search,
+      headers: {
+        'Content-Type': 'application/x-www-form-urlencoded',
+        'Content-Length': Buffer.byteLength(body, 'utf8').toString()
+      }
+    }, body);
+
+    let parsed = null;
+    try { parsed = JSON.parse(response.body || '{}'); } catch (err) {
+      throw new Error('Microsoft token yanıtı çözümlenemedi.');
+    }
+
+    if (response.statusCode < 200 || response.statusCode >= 300 || parsed.error) {
+      const message = parsed && (parsed.error_description || parsed.error) ? `${parsed.error}: ${parsed.error_description || ''}`.trim() : `HTTP ${response.statusCode}`;
+      throw new Error(`Microsoft token isteği başarısız: ${message}`);
+    }
+
+    if (!parsed.access_token) throw new Error('Microsoft token yanıtı access_token içermiyor.');
+    return parsed;
+  }
+
+  async _fetchMicrosoftProfile(accessToken) {
+    if (!accessToken) throw new Error('Microsoft access token eksik.');
+    const meUrl = new URL('/v1.0/me', this.microsoft.graphHost);
+
+    const response = await this._httpsRequest({
+      method: 'GET',
+      hostname: meUrl.hostname,
+      path: meUrl.pathname + meUrl.search,
+      headers: {
+        Authorization: `Bearer ${accessToken}`
+      }
+    });
+
+    let parsed = null;
+    try { parsed = JSON.parse(response.body || '{}'); } catch (err) {
+      throw new Error('Microsoft Graph yanıtı çözümlenemedi.');
+    }
+
+    if (response.statusCode < 200 || response.statusCode >= 300 || parsed.error) {
+      const message = parsed && (parsed.error && parsed.error.message) ? parsed.error.message : `HTTP ${response.statusCode}`;
+      throw new Error(`Microsoft Graph isteği başarısız: ${message}`);
+    }
+    return parsed;
+  }
+
+  async loginWithMicrosoft(code, options = {}) {
+    if (!this.db) throw new Error('Veritabanı servisi yapılandırılmamış.');
+
+    const tokenSet = await this._exchangeMicrosoftCodeForToken(code, options.codeVerifier);
+    if (!tokenSet.id_token) throw new Error('Microsoft yanıtı id_token içermiyor.');
+
+    const idTokenPayload = await this.verifyMicrosoftIdToken(tokenSet.id_token);
+    if (!idTokenPayload) throw new Error('Microsoft id_token doğrulanamadı.');
+
+    const profile = await this._fetchMicrosoftProfile(tokenSet.access_token);
+    const statePayload = options.state ? this.parseMicrosoftState(options.state) : null;
+
+    const email = profile.mail || profile.userPrincipalName || profile.preferredUsername || idTokenPayload.preferred_username || idTokenPayload.email;
+    if (!email) throw new Error('Microsoft hesabı e-posta bilgisi içermiyor.');
+
+    const uniqueMicrosoftId = idTokenPayload.oid || idTokenPayload.sub || profile.id;
+    if (!uniqueMicrosoftId) throw new Error('Microsoft kullanıcısı için benzersiz kimlik alınamadı.');
+
+    let user = await this.db.findOne('users', { microsoftId: uniqueMicrosoftId });
+    if (!user) user = await this.db.findOne('users', { email });
+
+    const timestamp = new Date().toISOString();
+    const basePatch = {
+      microsoftId: uniqueMicrosoftId,
+      microsoftObjectId: idTokenPayload.oid || null,
+      microsoftTenantId: idTokenPayload.tid || this.microsoft.tenantId,
+      microsoftUniqueName: idTokenPayload.preferred_username || null,
+      lastMicrosoftLogin: timestamp
+    };
+    if (tokenSet.refresh_token) basePatch.microsoftRefreshToken = tokenSet.refresh_token;
+
+    const firstLogin = !user || !user.lastMicrosoftLogin;
+
+    if (!user) {
+      const display = typeof profile.displayName === 'string' ? profile.displayName.trim() : '';
+      const displayParts = display ? display.split(/\s+/) : [];
+      const given = profile.givenName || displayParts[0] || email;
+      const family = profile.surname || (displayParts.length > 1 ? displayParts.slice(1).join(' ') : '');
+      const permissionId = this._permissionForRole('user');
+      user = await this.db.insert('users', {
+        email,
+        name: given,
+        surname: family,
+        role: 'user',
+        permissionId,
+        passwordHash: 'microsoft-oauth',
+        verified: true,
+        authProvider: 'microsoft',
+        ...basePatch
+      });
+    } else {
+      const provider = user.authProvider && user.authProvider !== 'local' ? user.authProvider : 'microsoft';
+      const patch = Object.assign({}, basePatch, {
+        verified: true,
+        authProvider: provider
+      });
+      patch.permissionId = this._permissionForRole(user.role || 'user', user.permissionId);
+      if (!user.name) {
+        const display = typeof profile.displayName === 'string' ? profile.displayName.trim() : '';
+        if (profile.givenName) patch.name = profile.givenName;
+        else if (display) patch.name = display.split(/\s+/)[0];
+      }
+      if (!user.surname) {
+        if (profile.surname) patch.surname = profile.surname;
+        else if (typeof profile.displayName === 'string') {
+          const parts = profile.displayName.trim().split(/\s+/);
+          if (parts.length > 1) patch.surname = parts.slice(1).join(' ');
+        }
+      }
+      if (!user.email && email) patch.email = email;
+      const updated = await this.db.update('users', user.id, patch);
+      if (updated) user = updated;
+    }
+
+    const certInfo = await this.ensureCertificateForUser(user);
+
+    if (firstLogin && this.smtp) {
+      try {
+        this.smtp.send({
+          from: 'network@fitfak.net',
+          to: email,
+          subject: 'Microsoft ile oturum açma tamamlandı',
+          message: `Merhaba ${user.name || ''},<br/>Microsoft hesabınızla ilk oturum açma işleminiz tamamlandı.<br/>PKI sertifikanız ${certInfo.created ? 'oluşturuldu.' : 'mevcut sertifikanız kullanılacaktır.'}`
+        });
+      } catch (e) {
+        // ignore mail failures
+      }
+    }
+
+    const cookieTtlMs = idTokenPayload.exp ? Math.max(0, (idTokenPayload.exp * 1000) - Date.now()) : this.tokenTTL;
+
+    return {
+      success: true,
+      data: {
+        token: tokenSet.id_token,
+        cookie: { token: tokenSet.id_token, ttlMs: cookieTtlMs },
+        user: {
+          id: user.id,
+          email: user.email,
+          name: user.name,
+          surname: user.surname,
+          role: user.role
+        },
+        state: statePayload,
+        expiresIn: tokenSet.expires_in || null,
+        scope: tokenSet.scope || null
+      }
+    };
+  }
+
+  async handleMicrosoftCallback(params = {}) {
+    const result = await this.loginWithMicrosoft(params.code, { state: params.state, codeVerifier: params.codeVerifier });
+    return result;
+  }
+
+  // -------------------------
+  // Email send rate-limiting
+  // -------------------------
+  async _shouldSendEmail(userId, type) {
+    const prev = this.lastEmailSends.get(userId);
+    if (prev && prev.type === type && (Date.now() - prev.sentAt < this.emailSendWindow)) {
+      return { send: false, token: prev.token };
+    }
+    return { send: true };
+  }
+
+  async _markEmailSent(userId, type, token) {
+    this.lastEmailSends.set(userId, { type, token, sentAt: Date.now() });
+  }
+
+  // -------------------------
+  // Password helpers
+  // -------------------------
+  hashPassword(password) {
+    const salt = crypto.randomBytes(16);
+    const hash = crypto.pbkdf2Sync(password, salt, this.iterations, this.keylen, this.digest);
+    return `pbkdf2-${this.iterations}-${salt.toString('hex')}-${hash.toString('hex')}`;
+  }
+
+  async verifyPassword(password, storedHash) {
+    if (!storedHash || typeof storedHash !== 'string') return false;
+    const parts = storedHash.split('-');
+    if (parts.length < 4 || parts[0] !== 'pbkdf2') throw new Error('Unsupported hash type');
+    const iter = parseInt(parts[1], 10);
+    const salt = Buffer.from(parts[2], 'hex');
+    const original = Buffer.from(parts[3], 'hex');
+    const test = crypto.pbkdf2Sync(password, salt, iter, original.length, this.digest);
+    return crypto.timingSafeEqual(original, test);
+  }
+
+  // -------------------------
+  // Validation helpers
+  // -------------------------
+  validateEmail(email) {
+    const re = /^[^\s@]+@[^\s@]+\.[^\s@]+$/;
+    if (!email || !re.test(email)) return { ok: false, message: 'Geçerli bir email adresi giriniz.' };
+    return { ok: true };
+  }
+
+  validatePasswordRules(password) {
+    const pw = password === undefined || password === null ? '' : String(password);
+    if (pw.length === 0) return { ok: false, message: 'Şifre boş olamaz.' };
+    if (pw.length < 8) return { ok: false, message: 'Şifre en az 8 karakter olmalıdır.' };
+    if (!/[a-z]/.test(pw)) return { ok: false, message: 'Şifre en az bir küçük harf içermelidir.' };
+    if (!/[A-Z]/.test(pw)) return { ok: false, message: 'Şifre en az bir büyük harf içermelidir.' };
+    if (!/[0-9]/.test(pw)) return { ok: false, message: 'Şifre en az bir rakam içermelidir.' };
+    if (!/[!@#$%^&*(),.?":{}|<>]/.test(pw)) return { ok: false, message: 'Şifre en az bir özel karakter içermelidir.' };
+    return { ok: true };
+  }
+
+  // -------------------------
+  // Register & Email verification
+  // -------------------------
+  async register() {
+    throw new Error('Parola ile kayıt ve giriş devre dışı bırakıldı. Lütfen Microsoft ile oturum açın.');
+  }
+
+  async verifyEmailToken() {
+    return { success: false, message: 'Parola tabanlı doğrulama devre dışıdır.' };
+  }
+
+  async verifyEmail() { return { success: false, message: 'Parola tabanlı doğrulama devre dışıdır.' }; }
+
+  // -------------------------
+  // Password reset
+  // -------------------------
+  async requestPasswordReset() {
+    return { success: false, message: 'Parola sıfırlama Microsoft dışı hesaplar için devre dışıdır.' };
+  }
+
+  async validatePasswordResetToken() {
+    return { valid: false, message: 'Parola sıfırlama devre dışı bırakıldı.' };
+  }
+
+  async resetPasswordToken() {
+    return { success: false, message: 'Parola sıfırlama devre dışı bırakıldı.' };
+  }
+
+  async resetPassword() { return { success: false, message: 'Parola sıfırlama devre dışı bırakıldı.' }; }
+
+  // -------------------------
+  // PKI JWT
+  // -------------------------
+  async ensureCertificateForUser(user) {
+    if (!user || !user.id) return { created: false };
+    if (!this.pki || typeof this.pki.createCertForUser !== 'function') return { created: false };
+
+    try {
+      if (typeof this.pki.migrateLegacyMaterial === 'function') {
+        try { this.pki.migrateLegacyMaterial(user.id); } catch (_) {}
+      }
+      await fs.access(this.keyPathFor(user.id));
+      await fs.access(this.certPathFor(user.id));
+      return { created: false, skipped: true };
+    } catch (err) {
+      try {
+        await fs.mkdir(path.dirname(this.keyPathFor(user.id)), { recursive: true });
+        await fs.mkdir(path.dirname(this.certPathFor(user.id)), { recursive: true });
+      } catch (_) {}
+
+      const created = await this.pki.createCertForUser(user);
+      if (created && !created.skipped && this.db) {
+        try {
+          await this.db.update('users', user.id, { pkiIssuedAt: new Date().toISOString() });
+        } catch (e) {
+          // update best-effort
+        }
+      }
+      return { created: !created?.skipped, details: created };
+    }
+  }
+
+  async verifyJWT(token) {
+    const payload = await this.verifyMicrosoftIdToken(token);
+    if (!payload) return null;
+
+    if (!this.db) return { payload };
+
+    let user = null;
+    const identifiers = [];
+    if (payload.oid) identifiers.push({ microsoftId: payload.oid });
+    if (payload.sub) identifiers.push({ microsoftId: payload.sub });
+    if (payload.preferred_username) identifiers.push({ email: payload.preferred_username });
+    if (payload.email) identifiers.push({ email: payload.email });
+
+    for (const filter of identifiers) {
+      user = await this.db.findOne('users', filter);
+      if (user) break;
+    }
+
+    if (!user) return null;
+
+    if (user && (user.permissionId == null || user.permissionId < 0)) {
+      const normalized = this._permissionForRole(user.role || 'user', user.permissionId);
+      if (this.db && normalized !== user.permissionId) {
+        try {
+          const updated = await this.db.update('users', user.id, { permissionId: normalized });
+          if (updated) user = updated;
+        } catch (_) {}
+      } else {
+        user.permissionId = normalized;
+      }
+    }
+
+    return { user, payload };
+  }
+
+  async login(email, password) {
+    return { success: false, message: 'Parola tabanlı giriş devre dışı bırakıldı.' };
+  }
+
+  async authorize(token, allowedRoles = []) {
+    const result = await this.verifyJWT(token);
+    if (!result || !result.user) return null;
+    if (!Array.isArray(allowedRoles) || allowedRoles.length === 0) return result;
+
+    const userRoles = [];
+    if (result.user.role) userRoles.push(result.user.role);
+    if (Array.isArray(result.user.roles)) userRoles.push(...result.user.roles);
+
+    const hasRole = userRoles.some(r => allowedRoles.includes(r));
+    if (!hasRole) return null;
+    return result;
+  }
+
+    _serializeCookie(name, value, opts = {}) {
+    const parts = [`${name}=${encodeURIComponent(String(value || ''))}`];
+
+    if (opts.maxAge !== undefined && opts.maxAge !== null) {
+      parts.push(`Max-Age=${Math.floor(Number(opts.maxAge))}`);
+    }
+    if (opts.expires) {
+      const d = (opts.expires instanceof Date) ? opts.expires : new Date(opts.expires);
+      parts.push(`Expires=${d.toUTCString()}`);
+    }
+    parts.push(`Path=${opts.path || '/'}`);
+
+    if (opts.domain) parts.push(`Domain=${opts.domain}`);
+    if (opts.httpOnly) parts.push('HttpOnly');
+    if (opts.secure) parts.push('Secure');
+
+    if (opts.sameSite) {
+      // normalize to Lax/Strict/None
+      const s = String(opts.sameSite).toLowerCase();
+      if (['lax','strict','none'].includes(s)) {
+        parts.push(`SameSite=${s.charAt(0).toUpperCase() + s.slice(1)}`);
+      }
+    }
+
+    return parts.join('; ');
+  }
+
+  /**
+   * Returns a serialized Set-Cookie header string for an auth token.
+   * token: raw token string
+   * opts: { name, ttlMs, maxAge (seconds) override, sameSite, secure, path, domain, httpOnly }
+   *
+   * By default: httpOnly true, secure => NODE_ENV==='production', sameSite 'Lax'
+   */
+  buildAuthCookieHeader(token, opts = {}) {
+    const name = opts.name || 'auth_token';
+    const ttlMs = (opts.ttlMs != null) ? Number(opts.ttlMs) : Number(this.tokenTTL || 3600 * 1000);
+    const defaults = {
+      path: opts.path || '/',
+      httpOnly: (opts.httpOnly !== undefined) ? opts.httpOnly : true,
+      secure: (opts.secure !== undefined) ? opts.secure : (process.env.NODE_ENV === 'production'),
+      sameSite: opts.sameSite || 'Lax'
+    };
+
+    // prefer explicit maxAge in seconds, otherwise compute from ttlMs
+    const maxAge = (opts.maxAge !== undefined && opts.maxAge !== null)
+      ? Number(opts.maxAge)
+      : Math.floor(ttlMs / 1000);
+
+    const cookieOpts = Object.assign({}, defaults, { maxAge });
+
+    return this._serializeCookie(name, token, cookieOpts);
+  }
+
+  buildClearCookieHeader(name = 'auth_token', opts = {}) {
+    const defaults = {
+      path: opts.path || '/',
+      httpOnly: (opts.httpOnly !== undefined) ? opts.httpOnly : true,
+      secure: (opts.secure !== undefined) ? opts.secure : (process.env.NODE_ENV === 'production'),
+      sameSite: opts.sameSite || 'Lax'
+    };
+    // Max-Age=0 ensures deletion; Also include Expires in the past for compatibility
+    const cookieOpts = Object.assign({}, defaults, { maxAge: 0, expires: new Date(0) });
+    return this._serializeCookie(name, '', cookieOpts);
+  }
+
+  attachSetCookieHeader(res, headerStr) {
+    try {
+      const existing = res.getHeader && res.getHeader('Set-Cookie');
+      if (!existing) {
+        res.setHeader('Set-Cookie', headerStr);
+        return;
+      }
+      if (Array.isArray(existing)) {
+        const arr = existing.slice();
+        arr.push(headerStr);
+        res.setHeader('Set-Cookie', arr);
+        return;
+      }
+      // single string -> convert to array
+      res.setHeader('Set-Cookie', [String(existing), headerStr]);
+    } catch (e) {
+      // best-effort fallback
+      try { res.setHeader('Set-Cookie', headerStr); } catch(e2) {}
+    }
+  }
+
+  setAuthCookieOnResponse(res, token, opts = {}) {
+    const headerStr = this.buildAuthCookieHeader(token, opts);
+    this.attachSetCookieHeader(res, headerStr);
+  }
+
+  clearAuthCookieOnResponse(res, name = 'auth_token', opts = {}) {
+    const headerStr = this.buildClearCookieHeader(name, opts);
+    this.attachSetCookieHeader(res, headerStr);
+  }
+
+  shutdown() {
+    clearInterval(this._cleanupHandle);
+  }
+}
+
+module.exports = { AuthService };