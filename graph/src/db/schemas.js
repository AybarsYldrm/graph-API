--- conflicted
+++ resolved
@@ -1,98 +1,90 @@
-'use strict';
-
-/**
- * Basit schema tanımı + validasyon:
- *  - fields: { name: { type: 'String'|'ID'|'Boolean'|'Int'|'Float'|'Date', required?: true } }
- *  - version: number
- *  - type: dokümandaki 'type' alanının sabit değeri (koleksiyon tipi işareti)
- */
-
-const SCHEMAS = {
-  events: {
-    type: 'event',
-    version: 1,
-    fields: {
-      id: { type: 'ID' },
-      type: { type: 'String' },
-      schemaVersion: { type: 'Int' },
-      createdAt: { type: 'Date' },
-      updatedAt: { type: 'Date' },
-      title: { type: 'String', required: true },
-      startsAt: { type: 'Date', required: true },
-      endsAt:   { type: 'Date', required: true },
-      ownerId:  { type: 'ID', required: true },
-      location: { type: 'String' },
-      tags:     { type: '[String]' }
-    }
-  },
-  users: {
-    type: 'user',
-    version: 1,
-    fields: {
-      id: { type: 'ID' },
-      type: { type: 'String' },
-      schemaVersion: { type: 'Int' },
-      createdAt: { type: 'Date' },
-      updatedAt: { type: 'Date' },
-      email: { type: 'String', required: true },
-      name:  { type: 'String', required: true },
-      surname: { type: 'String' },
-      schoolNumber: { type: 'String' },
-      passwordHash: { type: 'String' },
-      role: { type: 'String', default: 'user' },
-      verified: { type: 'Boolean', default: false },
-<<<<<<< HEAD
-      permissionId: { type: 'Int', default: 0 },
-      authProvider: { type: 'String' },
-      microsoftId: { type: 'String' },
-      microsoftObjectId: { type: 'String' },
-      microsoftTenantId: { type: 'String' },
-      microsoftUniqueName: { type: 'String' },
-      microsoftRefreshToken: { type: 'String' },
-      lastMicrosoftLogin: { type: 'Date' },
-      pkiIssuedAt: { type: 'Date' }
-=======
-      authProvider: { type: 'String' },
-      microsoftId: { type: 'String' },
-      microsoftTenantId: { type: 'String' },
-      microsoftRefreshToken: { type: 'String' },
-      lastMicrosoftLogin: { type: 'Date' }
->>>>>>> 857782ee
-    }
-  }
-};
-
-function validateDoc(schema, doc) {
-  // type + version
-  if (doc.type !== schema.type) return `type must be "${schema.type}"`;
-  if (doc.schemaVersion !== schema.version) return `schemaVersion must be ${schema.version}`;
-
-  for (const [field, rules] of Object.entries(schema.fields)) {
-    const val = doc[field];
-    if (rules.required && (val === undefined || val === null || val === '')) {
-      return `field "${field}" is required`;
-    }
-    if (val === undefined || val === null) continue;
-    if (!typeCheck(rules.type, val)) {
-      return `field "${field}" expected ${rules.type} but got ${typeof val}`;
-    }
-  }
-  return null;
-}
-
-function typeCheck(typeStr, val) {
-  if (typeStr === 'ID' || typeStr === 'String') return typeof val === 'string';
-  if (typeStr === 'Boolean') return typeof val === 'boolean';
-  if (typeStr === 'Int') return Number.isInteger(val);
-  if (typeStr === 'Float') return typeof val === 'number';
-  if (typeStr === 'Date') return typeof val === 'string' && !Number.isNaN(Date.parse(val));
-  const listMatch = /^\[(.+)\]$/.exec(typeStr);
-  if (listMatch) {
-    if (!Array.isArray(val)) return false;
-    const inner = listMatch[1];
-    return val.every(v => typeCheck(inner, v));
-  }
-  return true; // fallback
-}
-
-module.exports = { SCHEMAS, validateDoc };
+'use strict';
+
+/**
+ * Basit schema tanımı + validasyon:
+ *  - fields: { name: { type: 'String'|'ID'|'Boolean'|'Int'|'Float'|'Date', required?: true } }
+ *  - version: number
+ *  - type: dokümandaki 'type' alanının sabit değeri (koleksiyon tipi işareti)
+ */
+
+const SCHEMAS = {
+  events: {
+    type: 'event',
+    version: 1,
+    fields: {
+      id: { type: 'ID' },
+      type: { type: 'String' },
+      schemaVersion: { type: 'Int' },
+      createdAt: { type: 'Date' },
+      updatedAt: { type: 'Date' },
+      title: { type: 'String', required: true },
+      startsAt: { type: 'Date', required: true },
+      endsAt:   { type: 'Date', required: true },
+      ownerId:  { type: 'ID', required: true },
+      location: { type: 'String' },
+      tags:     { type: '[String]' }
+    }
+  },
+  users: {
+    type: 'user',
+    version: 1,
+    fields: {
+      id: { type: 'ID' },
+      type: { type: 'String' },
+      schemaVersion: { type: 'Int' },
+      createdAt: { type: 'Date' },
+      updatedAt: { type: 'Date' },
+      email: { type: 'String', required: true },
+      name:  { type: 'String', required: true },
+      surname: { type: 'String' },
+      schoolNumber: { type: 'String' },
+      passwordHash: { type: 'String' },
+      role: { type: 'String', default: 'user' },
+      verified: { type: 'Boolean', default: false },
+      permissionId: { type: 'Int', default: 0 },
+      authProvider: { type: 'String' },
+      microsoftId: { type: 'String' },
+      microsoftObjectId: { type: 'String' },
+      microsoftTenantId: { type: 'String' },
+      microsoftUniqueName: { type: 'String' },
+      microsoftRefreshToken: { type: 'String' },
+      lastMicrosoftLogin: { type: 'Date' },
+      pkiIssuedAt: { type: 'Date' }
+    }
+  }
+};
+
+function validateDoc(schema, doc) {
+  // type + version
+  if (doc.type !== schema.type) return `type must be "${schema.type}"`;
+  if (doc.schemaVersion !== schema.version) return `schemaVersion must be ${schema.version}`;
+
+  for (const [field, rules] of Object.entries(schema.fields)) {
+    const val = doc[field];
+    if (rules.required && (val === undefined || val === null || val === '')) {
+      return `field "${field}" is required`;
+    }
+    if (val === undefined || val === null) continue;
+    if (!typeCheck(rules.type, val)) {
+      return `field "${field}" expected ${rules.type} but got ${typeof val}`;
+    }
+  }
+  return null;
+}
+
+function typeCheck(typeStr, val) {
+  if (typeStr === 'ID' || typeStr === 'String') return typeof val === 'string';
+  if (typeStr === 'Boolean') return typeof val === 'boolean';
+  if (typeStr === 'Int') return Number.isInteger(val);
+  if (typeStr === 'Float') return typeof val === 'number';
+  if (typeStr === 'Date') return typeof val === 'string' && !Number.isNaN(Date.parse(val));
+  const listMatch = /^\[(.+)\]$/.exec(typeStr);
+  if (listMatch) {
+    if (!Array.isArray(val)) return false;
+    const inner = listMatch[1];
+    return val.every(v => typeCheck(inner, v));
+  }
+  return true; // fallback
+}
+
+module.exports = { SCHEMAS, validateDoc };